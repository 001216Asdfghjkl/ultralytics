--- conflicted
+++ resolved
@@ -184,11 +184,7 @@
             engine_file = file.with_suffix('.engine')
             if file.suffix in ('.pt', '.yaml'):
                 model = YOLO(str(file))
-<<<<<<< HEAD
-                num_params, num_flops = model.info()
-=======
                 model_info = model.info()
->>>>>>> 441e67d3
                 if self.trt and device == 0 and not engine_file.is_file():
                     engine_file = model.export(format='engine', half=True, imgsz=self.imgsz, device=device)
                 onnx_file = model.export(format='onnx', half=True, imgsz=self.imgsz, simplify=True, device=device)
@@ -255,11 +251,7 @@
 
         # Timed runs
         run_times = []
-<<<<<<< HEAD
-        for _ in tqdm(range(self.num_timed_runs * 50), desc=engine_file):
-=======
         for _ in tqdm(range(self.num_timed_runs * 30), desc=engine_file):
->>>>>>> 441e67d3
             results = model(input_data, verbose=False)
             run_times.append(results[0].speed['inference'])  # Convert to milliseconds
 
@@ -290,11 +282,7 @@
         elif 'int32' in input_type:
             input_dtype = np.int32
         else:
-<<<<<<< HEAD
-            raise ValueError(f"Unsupported ONNX datatype {input_type}")
-=======
             raise ValueError(f'Unsupported ONNX datatype {input_type}')
->>>>>>> 441e67d3
 
         input_data = np.random.rand(*input_tensor.shape).astype(input_dtype)
         input_name = input_tensor.name
@@ -314,14 +302,9 @@
         run_times = self.iterative_sigma_clipping(np.array(run_times), sigma=2, max_iters=3)  # sigma clipping
         return np.mean(run_times), np.std(run_times)
 
-<<<<<<< HEAD
-    def generate_table_row(self, model_name, t_onnx, t_engine, num_params, num_flops):
-        return f'| {model_name:20s} | {self.imgsz} | - | {t_onnx[0]:.2f} ± {t_onnx[1]:.2f} ms | {t_engine[0]:.2f} ± {t_engine[1]:.2f} ms | {num_params / 1e6:.1f} | {num_flops:.1f} |'
-=======
     def generate_table_row(self, model_name, t_onnx, t_engine, model_info):
         layers, params, gradients, flops = model_info
         return f'| {model_name:18s} | {self.imgsz} | - | {t_onnx[0]:.2f} ± {t_onnx[1]:.2f} ms | {t_engine[0]:.2f} ± {t_engine[1]:.2f} ms | {params / 1e6:.1f} | {flops:.1f} |'
->>>>>>> 441e67d3
 
     def print_table(self, table_rows):
         gpu = torch.cuda.get_device_name(0) if torch.cuda.is_available() else 'GPU'
