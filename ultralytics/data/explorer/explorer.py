<<<<<<< HEAD
# Ultralytics YOLO 🚀, AGPL-3.0 license

from io import BytesIO
from pathlib import Path
from typing import Any, List, Tuple, Union

import cv2
import numpy as np
import torch
from matplotlib import pyplot as plt
from PIL import Image
from tqdm import tqdm

from ultralytics.data.augment import Format
from ultralytics.data.dataset import YOLODataset
from ultralytics.data.utils import check_det_dataset
from ultralytics.models.yolo.model import YOLO
from ultralytics.utils import LOGGER, USER_CONFIG_DIR, IterableSimpleNamespace, checks

from .utils import get_sim_index_schema, get_table_schema, plot_query_result, prompt_sql_query, sanitize_batch


class ExplorerDataset(YOLODataset):
    def __init__(self, *args, data: dict = None, **kwargs) -> None:
        """Initializes the ExplorerDataset with the provided data arguments, extending the YOLODataset class."""
        super().__init__(*args, data=data, **kwargs)

    def load_image(self, i: int) -> Union[Tuple[np.ndarray, Tuple[int, int], Tuple[int, int]], Tuple[None, None, None]]:
        """Loads 1 image from dataset index 'i' without any resize ops."""
        im, f, fn = self.ims[i], self.im_files[i], self.npy_files[i]
        if im is None:  # not cached in RAM
            if fn.exists():  # load npy
                im = np.load(fn)
            else:  # read image
                im = cv2.imread(f)  # BGR
                if im is None:
                    raise FileNotFoundError(f"Image Not Found {f}")
            h0, w0 = im.shape[:2]  # orig hw
            return im, (h0, w0), im.shape[:2]

        return self.ims[i], self.im_hw0[i], self.im_hw[i]

    def build_transforms(self, hyp: IterableSimpleNamespace = None):
        """Creates transforms for dataset images without resizing."""
        return Format(
            bbox_format="xyxy",
            normalize=False,
            return_mask=self.use_segments,
            return_keypoint=self.use_keypoints,
            batch_idx=True,
            mask_ratio=hyp.mask_ratio,
            mask_overlap=hyp.overlap_mask,
        )


class Explorer:
    def __init__(
        self,
        data: Union[str, Path] = "coco128.yaml",
        model: str = "yolov8n.pt",
        uri: str = USER_CONFIG_DIR / "explorer",
    ) -> None:
        """Initializes the Explorer class with dataset path, model, and URI for database connection."""
        # Note duckdb==0.10.0 bug https://github.com/ultralytics/ultralytics/pull/8181
        checks.check_requirements(["lancedb>=0.4.3", "duckdb<=0.9.2"])
        import lancedb

        self.connection = lancedb.connect(uri)
        self.table_name = f"{Path(data).name.lower()}_{model.lower()}"
        self.sim_idx_base_name = (
            f"{self.table_name}_sim_idx".lower()
        )  # Use this name and append thres and top_k to reuse the table
        self.model = YOLO(model)
        self.data = data  # None
        self.choice_set = None

        self.table = None
        self.progress = 0

    def create_embeddings_table(self, force: bool = False, split: str = "train") -> None:
        """
        Create LanceDB table containing the embeddings of the images in the dataset. The table will be reused if it
        already exists. Pass force=True to overwrite the existing table.

        Args:
            force (bool): Whether to overwrite the existing table or not. Defaults to False.
            split (str): Split of the dataset to use. Defaults to 'train'.

        Example:
            ```python
            exp = Explorer()
            exp.create_embeddings_table()
            ```
        """
        if self.table is not None and not force:
            LOGGER.info("Table already exists. Reusing it. Pass force=True to overwrite it.")
            return
        if self.table_name in self.connection.table_names() and not force:
            LOGGER.info(f"Table {self.table_name} already exists. Reusing it. Pass force=True to overwrite it.")
            self.table = self.connection.open_table(self.table_name)
            self.progress = 1
            return
        if self.data is None:
            raise ValueError("Data must be provided to create embeddings table")

        data_info = check_det_dataset(self.data)
        if split not in data_info:
            raise ValueError(
                f"Split {split} is not found in the dataset. Available keys in the dataset are {list(data_info.keys())}"
            )

        choice_set = data_info[split]
        choice_set = choice_set if isinstance(choice_set, list) else [choice_set]
        self.choice_set = choice_set
        dataset = ExplorerDataset(img_path=choice_set, data=data_info, augment=False, cache=False, task=self.model.task)

        # Create the table schema
        batch = dataset[0]
        vector_size = self.model.embed(batch["im_file"], verbose=False)[0].shape[0]
        table = self.connection.create_table(self.table_name, schema=get_table_schema(vector_size), mode="overwrite")
        table.add(
            self._yield_batches(
                dataset,
                data_info,
                self.model,
                exclude_keys=["img", "ratio_pad", "resized_shape", "ori_shape", "batch_idx"],
            )
        )

        self.table = table

    def _yield_batches(self, dataset: ExplorerDataset, data_info: dict, model: YOLO, exclude_keys: List[str]):
        """Generates batches of data for embedding, excluding specified keys."""
        for i in tqdm(range(len(dataset))):
            self.progress = float(i + 1) / len(dataset)
            batch = dataset[i]
            for k in exclude_keys:
                batch.pop(k, None)
            batch = sanitize_batch(batch, data_info)
            batch["vector"] = model.embed(batch["im_file"], verbose=False)[0].detach().tolist()
            yield [batch]

    def query(
        self, imgs: Union[str, np.ndarray, List[str], List[np.ndarray]] = None, limit: int = 25
    ) -> Any:  # pyarrow.Table
        """
        Query the table for similar images. Accepts a single image or a list of images.

        Args:
            imgs (str or list): Path to the image or a list of paths to the images.
            limit (int): Number of results to return.

        Returns:
            (pyarrow.Table): An arrow table containing the results. Supports converting to:
                - pandas dataframe: `result.to_pandas()`
                - dict of lists: `result.to_pydict()`

        Example:
            ```python
            exp = Explorer()
            exp.create_embeddings_table()
            similar = exp.query(img='https://ultralytics.com/images/zidane.jpg')
            ```
        """
        if self.table is None:
            raise ValueError("Table is not created. Please create the table first.")
        if isinstance(imgs, str):
            imgs = [imgs]
        assert isinstance(imgs, list), f"img must be a string or a list of strings. Got {type(imgs)}"
        embeds = self.model.embed(imgs)
        # Get avg if multiple images are passed (len > 1)
        embeds = torch.mean(torch.stack(embeds), 0).cpu().numpy() if len(embeds) > 1 else embeds[0].cpu().numpy()
        return self.table.search(embeds).limit(limit).to_arrow()

    def sql_query(
        self, query: str, return_type: str = "pandas"
    ) -> Union[Any, None]:  # pandas.DataFrame or pyarrow.Table
        """
        Run a SQL-Like query on the table. Utilizes LanceDB predicate pushdown.

        Args:
            query (str): SQL query to run.
            return_type (str): Type of the result to return. Can be either 'pandas' or 'arrow'. Defaults to 'pandas'.

        Returns:
            (pyarrow.Table): An arrow table containing the results.

        Example:
            ```python
            exp = Explorer()
            exp.create_embeddings_table()
            query = "SELECT * FROM 'table' WHERE labels LIKE '%person%'"
            result = exp.sql_query(query)
            ```
        """
        assert return_type in {
            "pandas",
            "arrow",
        }, f"Return type should be either `pandas` or `arrow`, but got {return_type}"
        import duckdb

        if self.table is None:
            raise ValueError("Table is not created. Please create the table first.")

        # Note: using filter pushdown would be a better long term solution. Temporarily using duckdb for this.
        table = self.table.to_arrow()  # noqa NOTE: Don't comment this. This line is used by DuckDB
        if not query.startswith("SELECT") and not query.startswith("WHERE"):
            raise ValueError(
                f"Query must start with SELECT or WHERE. You can either pass the entire query or just the WHERE "
                f"clause. found {query}"
            )
        if query.startswith("WHERE"):
            query = f"SELECT * FROM 'table' {query}"
        LOGGER.info(f"Running query: {query}")

        rs = duckdb.sql(query)
        if return_type == "arrow":
            return rs.arrow()
        elif return_type == "pandas":
            return rs.df()

    def plot_sql_query(self, query: str, labels: bool = True) -> Image.Image:
        """
        Plot the results of a SQL-Like query on the table.
        Args:
            query (str): SQL query to run.
            labels (bool): Whether to plot the labels or not.

        Returns:
            (PIL.Image): Image containing the plot.

        Example:
            ```python
            exp = Explorer()
            exp.create_embeddings_table()
            query = "SELECT * FROM 'table' WHERE labels LIKE '%person%'"
            result = exp.plot_sql_query(query)
            ```
        """
        result = self.sql_query(query, return_type="arrow")
        if len(result) == 0:
            LOGGER.info("No results found.")
            return None
        img = plot_query_result(result, plot_labels=labels)
        return Image.fromarray(img)

    def get_similar(
        self,
        img: Union[str, np.ndarray, List[str], List[np.ndarray]] = None,
        idx: Union[int, List[int]] = None,
        limit: int = 25,
        return_type: str = "pandas",
    ) -> Any:  # pandas.DataFrame or pyarrow.Table
        """
        Query the table for similar images. Accepts a single image or a list of images.

        Args:
            img (str or list): Path to the image or a list of paths to the images.
            idx (int or list): Index of the image in the table or a list of indexes.
            limit (int): Number of results to return. Defaults to 25.
            return_type (str): Type of the result to return. Can be either 'pandas' or 'arrow'. Defaults to 'pandas'.

        Returns:
            (pandas.DataFrame): A dataframe containing the results.

        Example:
            ```python
            exp = Explorer()
            exp.create_embeddings_table()
            similar = exp.get_similar(img='https://ultralytics.com/images/zidane.jpg')
            ```
        """
        assert return_type in {"pandas", "arrow"}, f"Return type should be `pandas` or `arrow`, but got {return_type}"
        img = self._check_imgs_or_idxs(img, idx)
        similar = self.query(img, limit=limit)

        if return_type == "arrow":
            return similar
        elif return_type == "pandas":
            return similar.to_pandas()

    def plot_similar(
        self,
        img: Union[str, np.ndarray, List[str], List[np.ndarray]] = None,
        idx: Union[int, List[int]] = None,
        limit: int = 25,
        labels: bool = True,
    ) -> Image.Image:
        """
        Plot the similar images. Accepts images or indexes.

        Args:
            img (str or list): Path to the image or a list of paths to the images.
            idx (int or list): Index of the image in the table or a list of indexes.
            labels (bool): Whether to plot the labels or not.
            limit (int): Number of results to return. Defaults to 25.

        Returns:
            (PIL.Image): Image containing the plot.

        Example:
            ```python
            exp = Explorer()
            exp.create_embeddings_table()
            similar = exp.plot_similar(img='https://ultralytics.com/images/zidane.jpg')
            ```
        """
        similar = self.get_similar(img, idx, limit, return_type="arrow")
        if len(similar) == 0:
            LOGGER.info("No results found.")
            return None
        img = plot_query_result(similar, plot_labels=labels)
        return Image.fromarray(img)

    def similarity_index(self, max_dist: float = 0.2, top_k: float = None, force: bool = False) -> Any:  # pd.DataFrame
        """
        Calculate the similarity index of all the images in the table. Here, the index will contain the data points that
        are max_dist or closer to the image in the embedding space at a given index.

        Args:
            max_dist (float): maximum L2 distance between the embeddings to consider. Defaults to 0.2.
            top_k (float): Percentage of the closest data points to consider when counting. Used to apply limit.
                           vector search. Defaults: None.
            force (bool): Whether to overwrite the existing similarity index or not. Defaults to True.

        Returns:
            (pandas.DataFrame): A dataframe containing the similarity index. Each row corresponds to an image,
                and columns include indices of similar images and their respective distances.

        Example:
            ```python
            exp = Explorer()
            exp.create_embeddings_table()
            sim_idx = exp.similarity_index()
            ```
        """
        if self.table is None:
            raise ValueError("Table is not created. Please create the table first.")
        sim_idx_table_name = f"{self.sim_idx_base_name}_thres_{max_dist}_top_{top_k}".lower()
        if sim_idx_table_name in self.connection.table_names() and not force:
            LOGGER.info("Similarity matrix already exists. Reusing it. Pass force=True to overwrite it.")
            return self.connection.open_table(sim_idx_table_name).to_pandas()

        if top_k and not (1.0 >= top_k >= 0.0):
            raise ValueError(f"top_k must be between 0.0 and 1.0. Got {top_k}")
        if max_dist < 0.0:
            raise ValueError(f"max_dist must be greater than 0. Got {max_dist}")

        top_k = int(top_k * len(self.table)) if top_k else len(self.table)
        top_k = max(top_k, 1)
        features = self.table.to_lance().to_table(columns=["vector", "im_file"]).to_pydict()
        im_files = features["im_file"]
        embeddings = features["vector"]

        sim_table = self.connection.create_table(sim_idx_table_name, schema=get_sim_index_schema(), mode="overwrite")

        def _yield_sim_idx():
            """Generates a dataframe with similarity indices and distances for images."""
            for i in tqdm(range(len(embeddings))):
                sim_idx = self.table.search(embeddings[i]).limit(top_k).to_pandas().query(f"_distance <= {max_dist}")
                yield [
                    {
                        "idx": i,
                        "im_file": im_files[i],
                        "count": len(sim_idx),
                        "sim_im_files": sim_idx["im_file"].tolist(),
                    }
                ]

        sim_table.add(_yield_sim_idx())
        self.sim_index = sim_table
        return sim_table.to_pandas()

    def plot_similarity_index(self, max_dist: float = 0.2, top_k: float = None, force: bool = False) -> Image:
        """
        Plot the similarity index of all the images in the table. Here, the index will contain the data points that are
        max_dist or closer to the image in the embedding space at a given index.

        Args:
            max_dist (float): maximum L2 distance between the embeddings to consider. Defaults to 0.2.
            top_k (float): Percentage of closest data points to consider when counting. Used to apply limit when
                running vector search. Defaults to 0.01.
            force (bool): Whether to overwrite the existing similarity index or not. Defaults to True.

        Returns:
            (PIL.Image): Image containing the plot.

        Example:
            ```python
            exp = Explorer()
            exp.create_embeddings_table()

            similarity_idx_plot = exp.plot_similarity_index()
            similarity_idx_plot.show() # view image preview
            similarity_idx_plot.save('path/to/save/similarity_index_plot.png') # save contents to file
            ```
        """
        sim_idx = self.similarity_index(max_dist=max_dist, top_k=top_k, force=force)
        sim_count = sim_idx["count"].tolist()
        sim_count = np.array(sim_count)

        indices = np.arange(len(sim_count))

        # Create the bar plot
        plt.bar(indices, sim_count)

        # Customize the plot (optional)
        plt.xlabel("data idx")
        plt.ylabel("Count")
        plt.title("Similarity Count")
        buffer = BytesIO()
        plt.savefig(buffer, format="png")
        buffer.seek(0)

        # Use Pillow to open the image from the buffer
        return Image.fromarray(np.array(Image.open(buffer)))

    def _check_imgs_or_idxs(
        self, img: Union[str, np.ndarray, List[str], List[np.ndarray], None], idx: Union[None, int, List[int]]
    ) -> List[np.ndarray]:
        """Determines whether to fetch images or indexes based on provided arguments and returns image paths."""
        if img is None and idx is None:
            raise ValueError("Either img or idx must be provided.")
        if img is not None and idx is not None:
            raise ValueError("Only one of img or idx must be provided.")
        if idx is not None:
            idx = idx if isinstance(idx, list) else [idx]
            img = self.table.to_lance().take(idx, columns=["im_file"]).to_pydict()["im_file"]

        return img if isinstance(img, list) else [img]

    def ask_ai(self, query):
        """
        Ask AI a question.

        Args:
            query (str): Question to ask.

        Returns:
            (pandas.DataFrame): A dataframe containing filtered results to the SQL query.

        Example:
            ```python
            exp = Explorer()
            exp.create_embeddings_table()
            answer = exp.ask_ai('Show images with 1 person and 2 dogs')
            ```
        """
        result = prompt_sql_query(query)
        try:
            return self.sql_query(result)
        except Exception as e:
            LOGGER.error("AI generated query is not valid. Please try again with a different prompt")
            LOGGER.error(e)
            return None

    def visualize(self, result):
        """
        Visualize the results of a query. TODO.

        Args:
            result (pyarrow.Table): Table containing the results of a query.
        """
        pass

    def generate_report(self, result):
        """
        Generate a report of the dataset.

        TODO
        """
        pass
=======
# Ultralytics YOLO 🚀, AGPL-3.0 license

from io import BytesIO
from pathlib import Path
from typing import Any, List, Tuple, Union

import cv2
import numpy as np
import torch
from matplotlib import pyplot as plt
from PIL import Image
from tqdm import tqdm

from ultralytics.data.augment import Format
from ultralytics.data.dataset import YOLODataset
from ultralytics.data.utils import check_det_dataset
from ultralytics.models.yolo.model import YOLO
from ultralytics.utils import LOGGER, USER_CONFIG_DIR, IterableSimpleNamespace, checks

from .utils import get_sim_index_schema, get_table_schema, plot_query_result, prompt_sql_query, sanitize_batch


class ExplorerDataset(YOLODataset):
    """Extends YOLODataset for advanced data exploration and manipulation in model training workflows."""

    def __init__(self, *args, data: dict = None, **kwargs) -> None:
        """Initializes the ExplorerDataset with the provided data arguments, extending the YOLODataset class."""
        super().__init__(*args, data=data, **kwargs)

    def load_image(self, i: int) -> Union[Tuple[np.ndarray, Tuple[int, int], Tuple[int, int]], Tuple[None, None, None]]:
        """Loads 1 image from dataset index 'i' without any resize ops."""
        im, f, fn = self.ims[i], self.im_files[i], self.npy_files[i]
        if im is None:  # not cached in RAM
            if fn.exists():  # load npy
                im = np.load(fn)
            else:  # read image
                im = cv2.imread(f)  # BGR
                if im is None:
                    raise FileNotFoundError(f"Image Not Found {f}")
            h0, w0 = im.shape[:2]  # orig hw
            return im, (h0, w0), im.shape[:2]

        return self.ims[i], self.im_hw0[i], self.im_hw[i]

    def build_transforms(self, hyp: IterableSimpleNamespace = None):
        """Creates transforms for dataset images without resizing."""
        return Format(
            bbox_format="xyxy",
            normalize=False,
            return_mask=self.use_segments,
            return_keypoint=self.use_keypoints,
            batch_idx=True,
            mask_ratio=hyp.mask_ratio,
            mask_overlap=hyp.overlap_mask,
        )


class Explorer:
    """Utility class for image embedding, table creation, and similarity querying using LanceDB and YOLO models."""

    def __init__(
        self,
        data: Union[str, Path] = "coco128.yaml",
        model: str = "yolov8n.pt",
        uri: str = USER_CONFIG_DIR / "explorer",
    ) -> None:
        """Initializes the Explorer class with dataset path, model, and URI for database connection."""
        # Note duckdb==0.10.0 bug https://github.com/ultralytics/ultralytics/pull/8181
        checks.check_requirements(["lancedb>=0.4.3", "duckdb<=0.9.2"])
        import lancedb

        self.connection = lancedb.connect(uri)
        self.table_name = f"{Path(data).name.lower()}_{model.lower()}"
        self.sim_idx_base_name = (
            f"{self.table_name}_sim_idx".lower()
        )  # Use this name and append thres and top_k to reuse the table
        self.model = YOLO(model)
        self.data = data  # None
        self.choice_set = None

        self.table = None
        self.progress = 0

    def create_embeddings_table(self, force: bool = False, split: str = "train") -> None:
        """
        Create LanceDB table containing the embeddings of the images in the dataset. The table will be reused if it
        already exists. Pass force=True to overwrite the existing table.

        Args:
            force (bool): Whether to overwrite the existing table or not. Defaults to False.
            split (str): Split of the dataset to use. Defaults to 'train'.

        Example:
            ```python
            exp = Explorer()
            exp.create_embeddings_table()
            ```
        """
        if self.table is not None and not force:
            LOGGER.info("Table already exists. Reusing it. Pass force=True to overwrite it.")
            return
        if self.table_name in self.connection.table_names() and not force:
            LOGGER.info(f"Table {self.table_name} already exists. Reusing it. Pass force=True to overwrite it.")
            self.table = self.connection.open_table(self.table_name)
            self.progress = 1
            return
        if self.data is None:
            raise ValueError("Data must be provided to create embeddings table")

        data_info = check_det_dataset(self.data)
        if split not in data_info:
            raise ValueError(
                f"Split {split} is not found in the dataset. Available keys in the dataset are {list(data_info.keys())}"
            )

        choice_set = data_info[split]
        choice_set = choice_set if isinstance(choice_set, list) else [choice_set]
        self.choice_set = choice_set
        dataset = ExplorerDataset(img_path=choice_set, data=data_info, augment=False, cache=False, task=self.model.task)

        # Create the table schema
        batch = dataset[0]
        vector_size = self.model.embed(batch["im_file"], verbose=False)[0].shape[0]
        table = self.connection.create_table(self.table_name, schema=get_table_schema(vector_size), mode="overwrite")
        table.add(
            self._yield_batches(
                dataset,
                data_info,
                self.model,
                exclude_keys=["img", "ratio_pad", "resized_shape", "ori_shape", "batch_idx"],
            )
        )

        self.table = table

    def _yield_batches(self, dataset: ExplorerDataset, data_info: dict, model: YOLO, exclude_keys: List[str]):
        """Generates batches of data for embedding, excluding specified keys."""
        for i in tqdm(range(len(dataset))):
            self.progress = float(i + 1) / len(dataset)
            batch = dataset[i]
            for k in exclude_keys:
                batch.pop(k, None)
            batch = sanitize_batch(batch, data_info)
            batch["vector"] = model.embed(batch["im_file"], verbose=False)[0].detach().tolist()
            yield [batch]

    def query(
        self, imgs: Union[str, np.ndarray, List[str], List[np.ndarray]] = None, limit: int = 25
    ) -> Any:  # pyarrow.Table
        """
        Query the table for similar images. Accepts a single image or a list of images.

        Args:
            imgs (str or list): Path to the image or a list of paths to the images.
            limit (int): Number of results to return.

        Returns:
            (pyarrow.Table): An arrow table containing the results. Supports converting to:
                - pandas dataframe: `result.to_pandas()`
                - dict of lists: `result.to_pydict()`

        Example:
            ```python
            exp = Explorer()
            exp.create_embeddings_table()
            similar = exp.query(img='https://ultralytics.com/images/zidane.jpg')
            ```
        """
        if self.table is None:
            raise ValueError("Table is not created. Please create the table first.")
        if isinstance(imgs, str):
            imgs = [imgs]
        assert isinstance(imgs, list), f"img must be a string or a list of strings. Got {type(imgs)}"
        embeds = self.model.embed(imgs)
        # Get avg if multiple images are passed (len > 1)
        embeds = torch.mean(torch.stack(embeds), 0).cpu().numpy() if len(embeds) > 1 else embeds[0].cpu().numpy()
        return self.table.search(embeds).limit(limit).to_arrow()

    def sql_query(
        self, query: str, return_type: str = "pandas"
    ) -> Union[Any, None]:  # pandas.DataFrame or pyarrow.Table
        """
        Run a SQL-Like query on the table. Utilizes LanceDB predicate pushdown.

        Args:
            query (str): SQL query to run.
            return_type (str): Type of the result to return. Can be either 'pandas' or 'arrow'. Defaults to 'pandas'.

        Returns:
            (pyarrow.Table): An arrow table containing the results.

        Example:
            ```python
            exp = Explorer()
            exp.create_embeddings_table()
            query = "SELECT * FROM 'table' WHERE labels LIKE '%person%'"
            result = exp.sql_query(query)
            ```
        """
        assert return_type in {
            "pandas",
            "arrow",
        }, f"Return type should be either `pandas` or `arrow`, but got {return_type}"
        import duckdb

        if self.table is None:
            raise ValueError("Table is not created. Please create the table first.")

        # Note: using filter pushdown would be a better long term solution. Temporarily using duckdb for this.
        table = self.table.to_arrow()  # noqa NOTE: Don't comment this. This line is used by DuckDB
        if not query.startswith("SELECT") and not query.startswith("WHERE"):
            raise ValueError(
                f"Query must start with SELECT or WHERE. You can either pass the entire query or just the WHERE "
                f"clause. found {query}"
            )
        if query.startswith("WHERE"):
            query = f"SELECT * FROM 'table' {query}"
        LOGGER.info(f"Running query: {query}")

        rs = duckdb.sql(query)
        if return_type == "arrow":
            return rs.arrow()
        elif return_type == "pandas":
            return rs.df()

    def plot_sql_query(self, query: str, labels: bool = True) -> Image.Image:
        """
        Plot the results of a SQL-Like query on the table.
        Args:
            query (str): SQL query to run.
            labels (bool): Whether to plot the labels or not.

        Returns:
            (PIL.Image): Image containing the plot.

        Example:
            ```python
            exp = Explorer()
            exp.create_embeddings_table()
            query = "SELECT * FROM 'table' WHERE labels LIKE '%person%'"
            result = exp.plot_sql_query(query)
            ```
        """
        result = self.sql_query(query, return_type="arrow")
        if len(result) == 0:
            LOGGER.info("No results found.")
            return None
        img = plot_query_result(result, plot_labels=labels)
        return Image.fromarray(img)

    def get_similar(
        self,
        img: Union[str, np.ndarray, List[str], List[np.ndarray]] = None,
        idx: Union[int, List[int]] = None,
        limit: int = 25,
        return_type: str = "pandas",
    ) -> Any:  # pandas.DataFrame or pyarrow.Table
        """
        Query the table for similar images. Accepts a single image or a list of images.

        Args:
            img (str or list): Path to the image or a list of paths to the images.
            idx (int or list): Index of the image in the table or a list of indexes.
            limit (int): Number of results to return. Defaults to 25.
            return_type (str): Type of the result to return. Can be either 'pandas' or 'arrow'. Defaults to 'pandas'.

        Returns:
            (pandas.DataFrame): A dataframe containing the results.

        Example:
            ```python
            exp = Explorer()
            exp.create_embeddings_table()
            similar = exp.get_similar(img='https://ultralytics.com/images/zidane.jpg')
            ```
        """
        assert return_type in {"pandas", "arrow"}, f"Return type should be `pandas` or `arrow`, but got {return_type}"
        img = self._check_imgs_or_idxs(img, idx)
        similar = self.query(img, limit=limit)

        if return_type == "arrow":
            return similar
        elif return_type == "pandas":
            return similar.to_pandas()

    def plot_similar(
        self,
        img: Union[str, np.ndarray, List[str], List[np.ndarray]] = None,
        idx: Union[int, List[int]] = None,
        limit: int = 25,
        labels: bool = True,
    ) -> Image.Image:
        """
        Plot the similar images. Accepts images or indexes.

        Args:
            img (str or list): Path to the image or a list of paths to the images.
            idx (int or list): Index of the image in the table or a list of indexes.
            labels (bool): Whether to plot the labels or not.
            limit (int): Number of results to return. Defaults to 25.

        Returns:
            (PIL.Image): Image containing the plot.

        Example:
            ```python
            exp = Explorer()
            exp.create_embeddings_table()
            similar = exp.plot_similar(img='https://ultralytics.com/images/zidane.jpg')
            ```
        """
        similar = self.get_similar(img, idx, limit, return_type="arrow")
        if len(similar) == 0:
            LOGGER.info("No results found.")
            return None
        img = plot_query_result(similar, plot_labels=labels)
        return Image.fromarray(img)

    def similarity_index(self, max_dist: float = 0.2, top_k: float = None, force: bool = False) -> Any:  # pd.DataFrame
        """
        Calculate the similarity index of all the images in the table. Here, the index will contain the data points that
        are max_dist or closer to the image in the embedding space at a given index.

        Args:
            max_dist (float): maximum L2 distance between the embeddings to consider. Defaults to 0.2.
            top_k (float): Percentage of the closest data points to consider when counting. Used to apply limit.
                           vector search. Defaults: None.
            force (bool): Whether to overwrite the existing similarity index or not. Defaults to True.

        Returns:
            (pandas.DataFrame): A dataframe containing the similarity index. Each row corresponds to an image,
                and columns include indices of similar images and their respective distances.

        Example:
            ```python
            exp = Explorer()
            exp.create_embeddings_table()
            sim_idx = exp.similarity_index()
            ```
        """
        if self.table is None:
            raise ValueError("Table is not created. Please create the table first.")
        sim_idx_table_name = f"{self.sim_idx_base_name}_thres_{max_dist}_top_{top_k}".lower()
        if sim_idx_table_name in self.connection.table_names() and not force:
            LOGGER.info("Similarity matrix already exists. Reusing it. Pass force=True to overwrite it.")
            return self.connection.open_table(sim_idx_table_name).to_pandas()

        if top_k and not (1.0 >= top_k >= 0.0):
            raise ValueError(f"top_k must be between 0.0 and 1.0. Got {top_k}")
        if max_dist < 0.0:
            raise ValueError(f"max_dist must be greater than 0. Got {max_dist}")

        top_k = int(top_k * len(self.table)) if top_k else len(self.table)
        top_k = max(top_k, 1)
        features = self.table.to_lance().to_table(columns=["vector", "im_file"]).to_pydict()
        im_files = features["im_file"]
        embeddings = features["vector"]

        sim_table = self.connection.create_table(sim_idx_table_name, schema=get_sim_index_schema(), mode="overwrite")

        def _yield_sim_idx():
            """Generates a dataframe with similarity indices and distances for images."""
            for i in tqdm(range(len(embeddings))):
                sim_idx = self.table.search(embeddings[i]).limit(top_k).to_pandas().query(f"_distance <= {max_dist}")
                yield [
                    {
                        "idx": i,
                        "im_file": im_files[i],
                        "count": len(sim_idx),
                        "sim_im_files": sim_idx["im_file"].tolist(),
                    }
                ]

        sim_table.add(_yield_sim_idx())
        self.sim_index = sim_table
        return sim_table.to_pandas()

    def plot_similarity_index(self, max_dist: float = 0.2, top_k: float = None, force: bool = False) -> Image:
        """
        Plot the similarity index of all the images in the table. Here, the index will contain the data points that are
        max_dist or closer to the image in the embedding space at a given index.

        Args:
            max_dist (float): maximum L2 distance between the embeddings to consider. Defaults to 0.2.
            top_k (float): Percentage of closest data points to consider when counting. Used to apply limit when
                running vector search. Defaults to 0.01.
            force (bool): Whether to overwrite the existing similarity index or not. Defaults to True.

        Returns:
            (PIL.Image): Image containing the plot.

        Example:
            ```python
            exp = Explorer()
            exp.create_embeddings_table()

            similarity_idx_plot = exp.plot_similarity_index()
            similarity_idx_plot.show() # view image preview
            similarity_idx_plot.save('path/to/save/similarity_index_plot.png') # save contents to file
            ```
        """
        sim_idx = self.similarity_index(max_dist=max_dist, top_k=top_k, force=force)
        sim_count = sim_idx["count"].tolist()
        sim_count = np.array(sim_count)

        indices = np.arange(len(sim_count))

        # Create the bar plot
        plt.bar(indices, sim_count)

        # Customize the plot (optional)
        plt.xlabel("data idx")
        plt.ylabel("Count")
        plt.title("Similarity Count")
        buffer = BytesIO()
        plt.savefig(buffer, format="png")
        buffer.seek(0)

        # Use Pillow to open the image from the buffer
        return Image.fromarray(np.array(Image.open(buffer)))

    def _check_imgs_or_idxs(
        self, img: Union[str, np.ndarray, List[str], List[np.ndarray], None], idx: Union[None, int, List[int]]
    ) -> List[np.ndarray]:
        """Determines whether to fetch images or indexes based on provided arguments and returns image paths."""
        if img is None and idx is None:
            raise ValueError("Either img or idx must be provided.")
        if img is not None and idx is not None:
            raise ValueError("Only one of img or idx must be provided.")
        if idx is not None:
            idx = idx if isinstance(idx, list) else [idx]
            img = self.table.to_lance().take(idx, columns=["im_file"]).to_pydict()["im_file"]

        return img if isinstance(img, list) else [img]

    def ask_ai(self, query):
        """
        Ask AI a question.

        Args:
            query (str): Question to ask.

        Returns:
            (pandas.DataFrame): A dataframe containing filtered results to the SQL query.

        Example:
            ```python
            exp = Explorer()
            exp.create_embeddings_table()
            answer = exp.ask_ai('Show images with 1 person and 2 dogs')
            ```
        """
        result = prompt_sql_query(query)
        try:
            return self.sql_query(result)
        except Exception as e:
            LOGGER.error("AI generated query is not valid. Please try again with a different prompt")
            LOGGER.error(e)
            return None

    def visualize(self, result):
        """
        Visualize the results of a query. TODO.

        Args:
            result (pyarrow.Table): Table containing the results of a query.
        """
        pass

    def generate_report(self, result):
        """
        Generate a report of the dataset.

        TODO
        """
        pass
>>>>>>> 9f22f451
<|MERGE_RESOLUTION|>--- conflicted
+++ resolved
@@ -1,4 +1,3 @@
-<<<<<<< HEAD
 # Ultralytics YOLO 🚀, AGPL-3.0 license
 
 from io import BytesIO
@@ -22,6 +21,8 @@
 
 
 class ExplorerDataset(YOLODataset):
+    """Extends YOLODataset for advanced data exploration and manipulation in model training workflows."""
+
     def __init__(self, *args, data: dict = None, **kwargs) -> None:
         """Initializes the ExplorerDataset with the provided data arguments, extending the YOLODataset class."""
         super().__init__(*args, data=data, **kwargs)
@@ -55,6 +56,8 @@
 
 
 class Explorer:
+    """Utility class for image embedding, table creation, and similarity querying using LanceDB and YOLO models."""
+
     def __init__(
         self,
         data: Union[str, Path] = "coco128.yaml",
@@ -470,482 +473,4 @@
 
         TODO
         """
-        pass
-=======
-# Ultralytics YOLO 🚀, AGPL-3.0 license
-
-from io import BytesIO
-from pathlib import Path
-from typing import Any, List, Tuple, Union
-
-import cv2
-import numpy as np
-import torch
-from matplotlib import pyplot as plt
-from PIL import Image
-from tqdm import tqdm
-
-from ultralytics.data.augment import Format
-from ultralytics.data.dataset import YOLODataset
-from ultralytics.data.utils import check_det_dataset
-from ultralytics.models.yolo.model import YOLO
-from ultralytics.utils import LOGGER, USER_CONFIG_DIR, IterableSimpleNamespace, checks
-
-from .utils import get_sim_index_schema, get_table_schema, plot_query_result, prompt_sql_query, sanitize_batch
-
-
-class ExplorerDataset(YOLODataset):
-    """Extends YOLODataset for advanced data exploration and manipulation in model training workflows."""
-
-    def __init__(self, *args, data: dict = None, **kwargs) -> None:
-        """Initializes the ExplorerDataset with the provided data arguments, extending the YOLODataset class."""
-        super().__init__(*args, data=data, **kwargs)
-
-    def load_image(self, i: int) -> Union[Tuple[np.ndarray, Tuple[int, int], Tuple[int, int]], Tuple[None, None, None]]:
-        """Loads 1 image from dataset index 'i' without any resize ops."""
-        im, f, fn = self.ims[i], self.im_files[i], self.npy_files[i]
-        if im is None:  # not cached in RAM
-            if fn.exists():  # load npy
-                im = np.load(fn)
-            else:  # read image
-                im = cv2.imread(f)  # BGR
-                if im is None:
-                    raise FileNotFoundError(f"Image Not Found {f}")
-            h0, w0 = im.shape[:2]  # orig hw
-            return im, (h0, w0), im.shape[:2]
-
-        return self.ims[i], self.im_hw0[i], self.im_hw[i]
-
-    def build_transforms(self, hyp: IterableSimpleNamespace = None):
-        """Creates transforms for dataset images without resizing."""
-        return Format(
-            bbox_format="xyxy",
-            normalize=False,
-            return_mask=self.use_segments,
-            return_keypoint=self.use_keypoints,
-            batch_idx=True,
-            mask_ratio=hyp.mask_ratio,
-            mask_overlap=hyp.overlap_mask,
-        )
-
-
-class Explorer:
-    """Utility class for image embedding, table creation, and similarity querying using LanceDB and YOLO models."""
-
-    def __init__(
-        self,
-        data: Union[str, Path] = "coco128.yaml",
-        model: str = "yolov8n.pt",
-        uri: str = USER_CONFIG_DIR / "explorer",
-    ) -> None:
-        """Initializes the Explorer class with dataset path, model, and URI for database connection."""
-        # Note duckdb==0.10.0 bug https://github.com/ultralytics/ultralytics/pull/8181
-        checks.check_requirements(["lancedb>=0.4.3", "duckdb<=0.9.2"])
-        import lancedb
-
-        self.connection = lancedb.connect(uri)
-        self.table_name = f"{Path(data).name.lower()}_{model.lower()}"
-        self.sim_idx_base_name = (
-            f"{self.table_name}_sim_idx".lower()
-        )  # Use this name and append thres and top_k to reuse the table
-        self.model = YOLO(model)
-        self.data = data  # None
-        self.choice_set = None
-
-        self.table = None
-        self.progress = 0
-
-    def create_embeddings_table(self, force: bool = False, split: str = "train") -> None:
-        """
-        Create LanceDB table containing the embeddings of the images in the dataset. The table will be reused if it
-        already exists. Pass force=True to overwrite the existing table.
-
-        Args:
-            force (bool): Whether to overwrite the existing table or not. Defaults to False.
-            split (str): Split of the dataset to use. Defaults to 'train'.
-
-        Example:
-            ```python
-            exp = Explorer()
-            exp.create_embeddings_table()
-            ```
-        """
-        if self.table is not None and not force:
-            LOGGER.info("Table already exists. Reusing it. Pass force=True to overwrite it.")
-            return
-        if self.table_name in self.connection.table_names() and not force:
-            LOGGER.info(f"Table {self.table_name} already exists. Reusing it. Pass force=True to overwrite it.")
-            self.table = self.connection.open_table(self.table_name)
-            self.progress = 1
-            return
-        if self.data is None:
-            raise ValueError("Data must be provided to create embeddings table")
-
-        data_info = check_det_dataset(self.data)
-        if split not in data_info:
-            raise ValueError(
-                f"Split {split} is not found in the dataset. Available keys in the dataset are {list(data_info.keys())}"
-            )
-
-        choice_set = data_info[split]
-        choice_set = choice_set if isinstance(choice_set, list) else [choice_set]
-        self.choice_set = choice_set
-        dataset = ExplorerDataset(img_path=choice_set, data=data_info, augment=False, cache=False, task=self.model.task)
-
-        # Create the table schema
-        batch = dataset[0]
-        vector_size = self.model.embed(batch["im_file"], verbose=False)[0].shape[0]
-        table = self.connection.create_table(self.table_name, schema=get_table_schema(vector_size), mode="overwrite")
-        table.add(
-            self._yield_batches(
-                dataset,
-                data_info,
-                self.model,
-                exclude_keys=["img", "ratio_pad", "resized_shape", "ori_shape", "batch_idx"],
-            )
-        )
-
-        self.table = table
-
-    def _yield_batches(self, dataset: ExplorerDataset, data_info: dict, model: YOLO, exclude_keys: List[str]):
-        """Generates batches of data for embedding, excluding specified keys."""
-        for i in tqdm(range(len(dataset))):
-            self.progress = float(i + 1) / len(dataset)
-            batch = dataset[i]
-            for k in exclude_keys:
-                batch.pop(k, None)
-            batch = sanitize_batch(batch, data_info)
-            batch["vector"] = model.embed(batch["im_file"], verbose=False)[0].detach().tolist()
-            yield [batch]
-
-    def query(
-        self, imgs: Union[str, np.ndarray, List[str], List[np.ndarray]] = None, limit: int = 25
-    ) -> Any:  # pyarrow.Table
-        """
-        Query the table for similar images. Accepts a single image or a list of images.
-
-        Args:
-            imgs (str or list): Path to the image or a list of paths to the images.
-            limit (int): Number of results to return.
-
-        Returns:
-            (pyarrow.Table): An arrow table containing the results. Supports converting to:
-                - pandas dataframe: `result.to_pandas()`
-                - dict of lists: `result.to_pydict()`
-
-        Example:
-            ```python
-            exp = Explorer()
-            exp.create_embeddings_table()
-            similar = exp.query(img='https://ultralytics.com/images/zidane.jpg')
-            ```
-        """
-        if self.table is None:
-            raise ValueError("Table is not created. Please create the table first.")
-        if isinstance(imgs, str):
-            imgs = [imgs]
-        assert isinstance(imgs, list), f"img must be a string or a list of strings. Got {type(imgs)}"
-        embeds = self.model.embed(imgs)
-        # Get avg if multiple images are passed (len > 1)
-        embeds = torch.mean(torch.stack(embeds), 0).cpu().numpy() if len(embeds) > 1 else embeds[0].cpu().numpy()
-        return self.table.search(embeds).limit(limit).to_arrow()
-
-    def sql_query(
-        self, query: str, return_type: str = "pandas"
-    ) -> Union[Any, None]:  # pandas.DataFrame or pyarrow.Table
-        """
-        Run a SQL-Like query on the table. Utilizes LanceDB predicate pushdown.
-
-        Args:
-            query (str): SQL query to run.
-            return_type (str): Type of the result to return. Can be either 'pandas' or 'arrow'. Defaults to 'pandas'.
-
-        Returns:
-            (pyarrow.Table): An arrow table containing the results.
-
-        Example:
-            ```python
-            exp = Explorer()
-            exp.create_embeddings_table()
-            query = "SELECT * FROM 'table' WHERE labels LIKE '%person%'"
-            result = exp.sql_query(query)
-            ```
-        """
-        assert return_type in {
-            "pandas",
-            "arrow",
-        }, f"Return type should be either `pandas` or `arrow`, but got {return_type}"
-        import duckdb
-
-        if self.table is None:
-            raise ValueError("Table is not created. Please create the table first.")
-
-        # Note: using filter pushdown would be a better long term solution. Temporarily using duckdb for this.
-        table = self.table.to_arrow()  # noqa NOTE: Don't comment this. This line is used by DuckDB
-        if not query.startswith("SELECT") and not query.startswith("WHERE"):
-            raise ValueError(
-                f"Query must start with SELECT or WHERE. You can either pass the entire query or just the WHERE "
-                f"clause. found {query}"
-            )
-        if query.startswith("WHERE"):
-            query = f"SELECT * FROM 'table' {query}"
-        LOGGER.info(f"Running query: {query}")
-
-        rs = duckdb.sql(query)
-        if return_type == "arrow":
-            return rs.arrow()
-        elif return_type == "pandas":
-            return rs.df()
-
-    def plot_sql_query(self, query: str, labels: bool = True) -> Image.Image:
-        """
-        Plot the results of a SQL-Like query on the table.
-        Args:
-            query (str): SQL query to run.
-            labels (bool): Whether to plot the labels or not.
-
-        Returns:
-            (PIL.Image): Image containing the plot.
-
-        Example:
-            ```python
-            exp = Explorer()
-            exp.create_embeddings_table()
-            query = "SELECT * FROM 'table' WHERE labels LIKE '%person%'"
-            result = exp.plot_sql_query(query)
-            ```
-        """
-        result = self.sql_query(query, return_type="arrow")
-        if len(result) == 0:
-            LOGGER.info("No results found.")
-            return None
-        img = plot_query_result(result, plot_labels=labels)
-        return Image.fromarray(img)
-
-    def get_similar(
-        self,
-        img: Union[str, np.ndarray, List[str], List[np.ndarray]] = None,
-        idx: Union[int, List[int]] = None,
-        limit: int = 25,
-        return_type: str = "pandas",
-    ) -> Any:  # pandas.DataFrame or pyarrow.Table
-        """
-        Query the table for similar images. Accepts a single image or a list of images.
-
-        Args:
-            img (str or list): Path to the image or a list of paths to the images.
-            idx (int or list): Index of the image in the table or a list of indexes.
-            limit (int): Number of results to return. Defaults to 25.
-            return_type (str): Type of the result to return. Can be either 'pandas' or 'arrow'. Defaults to 'pandas'.
-
-        Returns:
-            (pandas.DataFrame): A dataframe containing the results.
-
-        Example:
-            ```python
-            exp = Explorer()
-            exp.create_embeddings_table()
-            similar = exp.get_similar(img='https://ultralytics.com/images/zidane.jpg')
-            ```
-        """
-        assert return_type in {"pandas", "arrow"}, f"Return type should be `pandas` or `arrow`, but got {return_type}"
-        img = self._check_imgs_or_idxs(img, idx)
-        similar = self.query(img, limit=limit)
-
-        if return_type == "arrow":
-            return similar
-        elif return_type == "pandas":
-            return similar.to_pandas()
-
-    def plot_similar(
-        self,
-        img: Union[str, np.ndarray, List[str], List[np.ndarray]] = None,
-        idx: Union[int, List[int]] = None,
-        limit: int = 25,
-        labels: bool = True,
-    ) -> Image.Image:
-        """
-        Plot the similar images. Accepts images or indexes.
-
-        Args:
-            img (str or list): Path to the image or a list of paths to the images.
-            idx (int or list): Index of the image in the table or a list of indexes.
-            labels (bool): Whether to plot the labels or not.
-            limit (int): Number of results to return. Defaults to 25.
-
-        Returns:
-            (PIL.Image): Image containing the plot.
-
-        Example:
-            ```python
-            exp = Explorer()
-            exp.create_embeddings_table()
-            similar = exp.plot_similar(img='https://ultralytics.com/images/zidane.jpg')
-            ```
-        """
-        similar = self.get_similar(img, idx, limit, return_type="arrow")
-        if len(similar) == 0:
-            LOGGER.info("No results found.")
-            return None
-        img = plot_query_result(similar, plot_labels=labels)
-        return Image.fromarray(img)
-
-    def similarity_index(self, max_dist: float = 0.2, top_k: float = None, force: bool = False) -> Any:  # pd.DataFrame
-        """
-        Calculate the similarity index of all the images in the table. Here, the index will contain the data points that
-        are max_dist or closer to the image in the embedding space at a given index.
-
-        Args:
-            max_dist (float): maximum L2 distance between the embeddings to consider. Defaults to 0.2.
-            top_k (float): Percentage of the closest data points to consider when counting. Used to apply limit.
-                           vector search. Defaults: None.
-            force (bool): Whether to overwrite the existing similarity index or not. Defaults to True.
-
-        Returns:
-            (pandas.DataFrame): A dataframe containing the similarity index. Each row corresponds to an image,
-                and columns include indices of similar images and their respective distances.
-
-        Example:
-            ```python
-            exp = Explorer()
-            exp.create_embeddings_table()
-            sim_idx = exp.similarity_index()
-            ```
-        """
-        if self.table is None:
-            raise ValueError("Table is not created. Please create the table first.")
-        sim_idx_table_name = f"{self.sim_idx_base_name}_thres_{max_dist}_top_{top_k}".lower()
-        if sim_idx_table_name in self.connection.table_names() and not force:
-            LOGGER.info("Similarity matrix already exists. Reusing it. Pass force=True to overwrite it.")
-            return self.connection.open_table(sim_idx_table_name).to_pandas()
-
-        if top_k and not (1.0 >= top_k >= 0.0):
-            raise ValueError(f"top_k must be between 0.0 and 1.0. Got {top_k}")
-        if max_dist < 0.0:
-            raise ValueError(f"max_dist must be greater than 0. Got {max_dist}")
-
-        top_k = int(top_k * len(self.table)) if top_k else len(self.table)
-        top_k = max(top_k, 1)
-        features = self.table.to_lance().to_table(columns=["vector", "im_file"]).to_pydict()
-        im_files = features["im_file"]
-        embeddings = features["vector"]
-
-        sim_table = self.connection.create_table(sim_idx_table_name, schema=get_sim_index_schema(), mode="overwrite")
-
-        def _yield_sim_idx():
-            """Generates a dataframe with similarity indices and distances for images."""
-            for i in tqdm(range(len(embeddings))):
-                sim_idx = self.table.search(embeddings[i]).limit(top_k).to_pandas().query(f"_distance <= {max_dist}")
-                yield [
-                    {
-                        "idx": i,
-                        "im_file": im_files[i],
-                        "count": len(sim_idx),
-                        "sim_im_files": sim_idx["im_file"].tolist(),
-                    }
-                ]
-
-        sim_table.add(_yield_sim_idx())
-        self.sim_index = sim_table
-        return sim_table.to_pandas()
-
-    def plot_similarity_index(self, max_dist: float = 0.2, top_k: float = None, force: bool = False) -> Image:
-        """
-        Plot the similarity index of all the images in the table. Here, the index will contain the data points that are
-        max_dist or closer to the image in the embedding space at a given index.
-
-        Args:
-            max_dist (float): maximum L2 distance between the embeddings to consider. Defaults to 0.2.
-            top_k (float): Percentage of closest data points to consider when counting. Used to apply limit when
-                running vector search. Defaults to 0.01.
-            force (bool): Whether to overwrite the existing similarity index or not. Defaults to True.
-
-        Returns:
-            (PIL.Image): Image containing the plot.
-
-        Example:
-            ```python
-            exp = Explorer()
-            exp.create_embeddings_table()
-
-            similarity_idx_plot = exp.plot_similarity_index()
-            similarity_idx_plot.show() # view image preview
-            similarity_idx_plot.save('path/to/save/similarity_index_plot.png') # save contents to file
-            ```
-        """
-        sim_idx = self.similarity_index(max_dist=max_dist, top_k=top_k, force=force)
-        sim_count = sim_idx["count"].tolist()
-        sim_count = np.array(sim_count)
-
-        indices = np.arange(len(sim_count))
-
-        # Create the bar plot
-        plt.bar(indices, sim_count)
-
-        # Customize the plot (optional)
-        plt.xlabel("data idx")
-        plt.ylabel("Count")
-        plt.title("Similarity Count")
-        buffer = BytesIO()
-        plt.savefig(buffer, format="png")
-        buffer.seek(0)
-
-        # Use Pillow to open the image from the buffer
-        return Image.fromarray(np.array(Image.open(buffer)))
-
-    def _check_imgs_or_idxs(
-        self, img: Union[str, np.ndarray, List[str], List[np.ndarray], None], idx: Union[None, int, List[int]]
-    ) -> List[np.ndarray]:
-        """Determines whether to fetch images or indexes based on provided arguments and returns image paths."""
-        if img is None and idx is None:
-            raise ValueError("Either img or idx must be provided.")
-        if img is not None and idx is not None:
-            raise ValueError("Only one of img or idx must be provided.")
-        if idx is not None:
-            idx = idx if isinstance(idx, list) else [idx]
-            img = self.table.to_lance().take(idx, columns=["im_file"]).to_pydict()["im_file"]
-
-        return img if isinstance(img, list) else [img]
-
-    def ask_ai(self, query):
-        """
-        Ask AI a question.
-
-        Args:
-            query (str): Question to ask.
-
-        Returns:
-            (pandas.DataFrame): A dataframe containing filtered results to the SQL query.
-
-        Example:
-            ```python
-            exp = Explorer()
-            exp.create_embeddings_table()
-            answer = exp.ask_ai('Show images with 1 person and 2 dogs')
-            ```
-        """
-        result = prompt_sql_query(query)
-        try:
-            return self.sql_query(result)
-        except Exception as e:
-            LOGGER.error("AI generated query is not valid. Please try again with a different prompt")
-            LOGGER.error(e)
-            return None
-
-    def visualize(self, result):
-        """
-        Visualize the results of a query. TODO.
-
-        Args:
-            result (pyarrow.Table): Table containing the results of a query.
-        """
-        pass
-
-    def generate_report(self, result):
-        """
-        Generate a report of the dataset.
-
-        TODO
-        """
-        pass
->>>>>>> 9f22f451
+        pass