--- conflicted
+++ resolved
@@ -1,70 +1,3 @@
-<<<<<<< HEAD
-# Ultralytics YOLO 🚀, AGPL-3.0 license
-
-# Copyright (c) Meta Platforms, Inc. and affiliates.
-# All rights reserved.
-
-# This source code is licensed under the license found in the
-# LICENSE file in the root directory of this source tree.
-
-from typing import List
-
-import torch
-from torch import nn
-
-from .decoders import MaskDecoder
-from .encoders import ImageEncoderViT, PromptEncoder
-
-
-class Sam(nn.Module):
-    """
-    Sam (Segment Anything Model) is designed for object segmentation tasks. It uses image encoders to generate image
-    embeddings, and prompt encoders to encode various types of input prompts. These embeddings are then used by the mask
-    decoder to predict object masks.
-
-    Attributes:
-        mask_threshold (float): Threshold value for mask prediction.
-        image_format (str): Format of the input image, default is 'RGB'.
-        image_encoder (ImageEncoderViT): The backbone used to encode the image into embeddings.
-        prompt_encoder (PromptEncoder): Encodes various types of input prompts.
-        mask_decoder (MaskDecoder): Predicts object masks from the image and prompt embeddings.
-        pixel_mean (List[float]): Mean pixel values for image normalization.
-        pixel_std (List[float]): Standard deviation values for image normalization.
-    """
-
-    mask_threshold: float = 0.0
-    image_format: str = "RGB"
-
-    def __init__(
-        self,
-        image_encoder: ImageEncoderViT,
-        prompt_encoder: PromptEncoder,
-        mask_decoder: MaskDecoder,
-        pixel_mean: List[float] = (123.675, 116.28, 103.53),
-        pixel_std: List[float] = (58.395, 57.12, 57.375),
-    ) -> None:
-        """
-        Initialize the Sam class to predict object masks from an image and input prompts.
-
-        Note:
-            All forward() operations moved to SAMPredictor.
-
-        Args:
-            image_encoder (ImageEncoderViT): The backbone used to encode the image into image embeddings.
-            prompt_encoder (PromptEncoder): Encodes various types of input prompts.
-            mask_decoder (MaskDecoder): Predicts masks from the image embeddings and encoded prompts.
-            pixel_mean (List[float], optional): Mean values for normalizing pixels in the input image. Defaults to
-                (123.675, 116.28, 103.53).
-            pixel_std (List[float], optional): Std values for normalizing pixels in the input image. Defaults to
-                (58.395, 57.12, 57.375).
-        """
-        super().__init__()
-        self.image_encoder = image_encoder
-        self.prompt_encoder = prompt_encoder
-        self.mask_decoder = mask_decoder
-        self.register_buffer("pixel_mean", torch.Tensor(pixel_mean).view(-1, 1, 1), False)
-        self.register_buffer("pixel_std", torch.Tensor(pixel_std).view(-1, 1, 1), False)
-=======
 # Ultralytics YOLO 🚀, AGPL-3.0 license
 
 # Copyright (c) Meta Platforms, Inc. and affiliates.
@@ -127,5 +60,4 @@
         self.prompt_encoder = prompt_encoder
         self.mask_decoder = mask_decoder
         self.register_buffer("pixel_mean", torch.Tensor(pixel_mean).view(-1, 1, 1), False)
-        self.register_buffer("pixel_std", torch.Tensor(pixel_std).view(-1, 1, 1), False)
->>>>>>> 9f22f451
+        self.register_buffer("pixel_std", torch.Tensor(pixel_std).view(-1, 1, 1), False)