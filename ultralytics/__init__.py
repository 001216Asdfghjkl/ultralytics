--- conflicted
+++ resolved
@@ -1,10 +1,6 @@
 # Ultralytics YOLO 🚀, AGPL-3.0 license
 
-<<<<<<< HEAD
-__version__ = "8.1.23"
-=======
 __version__ = "8.1.28"
->>>>>>> 2d513a9e
 
 from ultralytics.data.explorer.explorer import Explorer
 from ultralytics.models import RTDETR, SAM, YOLO, YOLOWorld
