--- conflicted
+++ resolved
@@ -1,149 +1,3 @@
-<<<<<<< HEAD
-# Ultralytics YOLO 🚀, AGPL-3.0 license
-
-import io
-import time
-
-import cv2
-import torch
-
-from ultralytics.utils.checks import check_requirements
-from ultralytics.utils.downloads import GITHUB_ASSETS_STEMS
-
-
-def inference():
-    """Runs real-time object detection on video input using Ultralytics YOLOv8 in a Streamlit application."""
-    check_requirements("streamlit>=1.29.0")  # scope imports for faster ultralytics package load speeds
-    import streamlit as st
-
-    from ultralytics import YOLO
-
-    # Hide main menu style
-    menu_style_cfg = """<style>MainMenu {visibility: hidden;}</style>"""
-
-    # Main title of streamlit application
-    main_title_cfg = """<div><h1 style="color:#FF64DA; text-align:center; font-size:40px; 
-                             font-family: 'Archivo', sans-serif; margin-top:-50px;margin-bottom:20px;">
-                    Ultralytics YOLOv8 Streamlit Application
-                    </h1></div>"""
-
-    # Subtitle of streamlit application
-    sub_title_cfg = """<div><h4 style="color:#042AFF; text-align:center; 
-                    font-family: 'Archivo', sans-serif; margin-top:-15px; margin-bottom:50px;">
-                    Experience real-time object detection on your webcam with the power of Ultralytics YOLOv8! 🚀</h4>
-                    </div>"""
-
-    # Set html page configuration
-    st.set_page_config(page_title="Ultralytics Streamlit App", layout="wide", initial_sidebar_state="auto")
-
-    # Append the custom HTML
-    st.markdown(menu_style_cfg, unsafe_allow_html=True)
-    st.markdown(main_title_cfg, unsafe_allow_html=True)
-    st.markdown(sub_title_cfg, unsafe_allow_html=True)
-
-    # Add ultralytics logo in sidebar
-    with st.sidebar:
-        logo = "https://raw.githubusercontent.com/ultralytics/assets/main/logo/Ultralytics_Logotype_Original.svg"
-        st.image(logo, width=250)
-
-    # Add elements to vertical setting menu
-    st.sidebar.title("User Configuration")
-
-    # Add video source selection dropdown
-    source = st.sidebar.selectbox(
-        "Video",
-        ("webcam", "video"),
-    )
-
-    vid_file_name = ""
-    if source == "video":
-        vid_file = st.sidebar.file_uploader("Upload Video File", type=["mp4", "mov", "avi", "mkv"])
-        if vid_file is not None:
-            g = io.BytesIO(vid_file.read())  # BytesIO Object
-            vid_location = "ultralytics.mp4"
-            with open(vid_location, "wb") as out:  # Open temporary file as bytes
-                out.write(g.read())  # Read bytes into file
-            vid_file_name = "ultralytics.mp4"
-    elif source == "webcam":
-        vid_file_name = 0
-
-    # Add dropdown menu for model selection
-    available_models = (x.replace("yolo", "YOLO") for x in GITHUB_ASSETS_STEMS if x.startswith("yolov8"))
-    selected_model = st.sidebar.selectbox("Model", available_models)
-    with st.spinner("Model is downloading..."):
-        model = YOLO(f"{selected_model.lower()}.pt")  # Load the YOLO model
-        class_names = list(model.names.values())  # Convert dictionary to list of class names
-    st.success("Model loaded successfully!")
-
-    # Multiselect box with class names and get indices of selected classes
-    selected_classes = st.sidebar.multiselect("Classes", class_names, default=class_names[:3])
-    selected_ind = [class_names.index(option) for option in selected_classes]
-
-    if not isinstance(selected_ind, list):  # Ensure selected_options is a list
-        selected_ind = list(selected_ind)
-
-    enable_trk = st.sidebar.radio("Enable Tracking", ("Yes", "No"))
-    conf = float(st.sidebar.slider("Confidence Threshold", 0.0, 1.0, 0.25, 0.01))
-    iou = float(st.sidebar.slider("IoU Threshold", 0.0, 1.0, 0.45, 0.01))
-
-    col1, col2 = st.columns(2)
-    org_frame = col1.empty()
-    ann_frame = col2.empty()
-
-    fps_display = st.sidebar.empty()  # Placeholder for FPS display
-
-    if st.sidebar.button("Start"):
-        videocapture = cv2.VideoCapture(vid_file_name)  # Capture the video
-
-        if not videocapture.isOpened():
-            st.error("Could not open webcam.")
-
-        stop_button = st.button("Stop")  # Button to stop the inference
-
-        prev_time = 0
-        while videocapture.isOpened():
-            success, frame = videocapture.read()
-            if not success:
-                st.warning("Failed to read frame from webcam. Please make sure the webcam is connected properly.")
-                break
-
-            curr_time = time.time()
-            fps = 1 / (curr_time - prev_time)
-            prev_time = curr_time
-
-            # Store model predictions
-            if enable_trk:
-                results = model.track(frame, conf=conf, iou=iou, classes=selected_ind, persist=True)
-            else:
-                results = model(frame, conf=conf, iou=iou, classes=selected_ind)
-            annotated_frame = results[0].plot()  # Add annotations on frame
-
-            # display frame
-            org_frame.image(frame, channels="BGR")
-            ann_frame.image(annotated_frame, channels="BGR")
-
-            if stop_button:
-                videocapture.release()  # Release the capture
-                torch.cuda.empty_cache()  # Clear CUDA memory
-                st.stop()  # Stop streamlit app
-
-            # Display FPS in sidebar
-            fps_display.metric("FPS", f"{fps:.2f}")
-
-        # Release the capture
-        videocapture.release()
-
-    # Clear CUDA memory
-    torch.cuda.empty_cache()
-
-    # Destroy window
-    cv2.destroyAllWindows()
-
-
-# Main function call
-if __name__ == "__main__":
-    inference()
-=======
 # Ultralytics YOLO 🚀, AGPL-3.0 license
 
 import io
@@ -292,5 +146,4 @@
 
 # Main function call
 if __name__ == "__main__":
-    inference()
->>>>>>> 9f22f451
+    inference()