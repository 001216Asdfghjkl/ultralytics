<<<<<<< HEAD
# Ultralytics YOLO 🚀, AGPL-3.0 license

import argparse
import time
from collections import defaultdict
from typing import List, Optional, Tuple
from urllib.parse import urlparse

import cv2
import numpy as np
import torch
from transformers import AutoModel, AutoProcessor

from ultralytics import YOLO
from ultralytics.data.loaders import get_best_youtube_url
from ultralytics.utils.plotting import Annotator
from ultralytics.utils.torch_utils import select_device


class TorchVisionVideoClassifier:
    from torchvision.models.video import (
        MViT_V1_B_Weights,
        MViT_V2_S_Weights,
        R3D_18_Weights,
        S3D_Weights,
        Swin3D_B_Weights,
        Swin3D_T_Weights,
        mvit_v1_b,
        mvit_v2_s,
        r3d_18,
        s3d,
        swin3d_b,
        swin3d_t,
    )

    model_name_to_model_and_weights = {
        "s3d": (s3d, S3D_Weights.DEFAULT),
        "r3d_18": (r3d_18, R3D_18_Weights.DEFAULT),
        "swin3d_t": (swin3d_t, Swin3D_T_Weights.DEFAULT),
        "swin3d_b": (swin3d_b, Swin3D_B_Weights.DEFAULT),
        "mvit_v1_b": (mvit_v1_b, MViT_V1_B_Weights.DEFAULT),
        "mvit_v2_s": (mvit_v2_s, MViT_V2_S_Weights.DEFAULT),
    }

    def __init__(self, model_name: str, device: str or torch.device = ""):
        """
        Initialize the VideoClassifier with the specified model name and device.

        Args:
            model_name (str): The name of the model to use.
            device (str or torch.device, optional): The device to run the model on. Defaults to "".

        Raises:
            ValueError: If an invalid model name is provided.
        """
        if model_name not in self.model_name_to_model_and_weights:
            raise ValueError(f"Invalid model name '{model_name}'. Available models: {self.available_model_names()}")
        model, self.weights = self.model_name_to_model_and_weights[model_name]
        self.device = select_device(device)
        self.model = model(weights=self.weights).to(self.device).eval()

    @staticmethod
    def available_model_names() -> List[str]:
        """
        Get the list of available model names.

        Returns:
            list: List of available model names.
        """
        return list(TorchVisionVideoClassifier.model_name_to_model_and_weights.keys())

    def preprocess_crops_for_video_cls(self, crops: List[np.ndarray], input_size: list = None) -> torch.Tensor:
        """
        Preprocess a list of crops for video classification.

        Args:
            crops (List[np.ndarray]): List of crops to preprocess. Each crop should have dimensions (H, W, C)
            input_size (tuple, optional): The target input size for the model. Defaults to (224, 224).

        Returns:
            torch.Tensor: Preprocessed crops as a tensor with dimensions (1, T, C, H, W).
        """
        if input_size is None:
            input_size = [224, 224]
        from torchvision.transforms import v2

        transform = v2.Compose(
            [
                v2.ToDtype(torch.float32, scale=True),
                v2.Resize(input_size, antialias=True),
                v2.Normalize(mean=self.weights.transforms().mean, std=self.weights.transforms().std),
            ]
        )

        processed_crops = [transform(torch.from_numpy(crop).permute(2, 0, 1)) for crop in crops]
        return torch.stack(processed_crops).unsqueeze(0).permute(0, 2, 1, 3, 4).to(self.device)

    def __call__(self, sequences: torch.Tensor):
        """
        Perform inference on the given sequences.

        Args:
            sequences (torch.Tensor): The input sequences for the model. The expected input dimensions are
                                      (B, T, C, H, W) for batched video frames or (T, C, H, W) for single video frames.

        Returns:
            torch.Tensor: The model's output.
        """
        with torch.inference_mode():
            return self.model(sequences)

    def postprocess(self, outputs: torch.Tensor) -> Tuple[List[str], List[float]]:
        """
        Postprocess the model's batch output.

        Args:
            outputs (torch.Tensor): The model's output.

        Returns:
            List[str]: The predicted labels.
            List[float]: The predicted confidences.
        """
        pred_labels = []
        pred_confs = []
        for output in outputs:
            pred_class = output.argmax(0).item()
            pred_label = self.weights.meta["categories"][pred_class]
            pred_labels.append(pred_label)
            pred_conf = output.softmax(0)[pred_class].item()
            pred_confs.append(pred_conf)

        return pred_labels, pred_confs


class HuggingFaceVideoClassifier:
    def __init__(
        self,
        labels: List[str],
        model_name: str = "microsoft/xclip-base-patch16-zero-shot",
        device: str or torch.device = "",
        fp16: bool = False,
    ):
        """
        Initialize the HuggingFaceVideoClassifier with the specified model name.

        Args:
            labels (List[str]): List of labels for zero-shot classification.
            model_name (str): The name of the model to use. Defaults to "microsoft/xclip-base-patch16-zero-shot".
            device (str or torch.device, optional): The device to run the model on. Defaults to "".
            fp16 (bool, optional): Whether to use FP16 for inference. Defaults to False.
        """
        self.fp16 = fp16
        self.labels = labels
        self.device = select_device(device)
        self.processor = AutoProcessor.from_pretrained(model_name)
        model = AutoModel.from_pretrained(model_name).to(self.device)
        if fp16:
            model = model.half()
        self.model = model.eval()

    def preprocess_crops_for_video_cls(self, crops: List[np.ndarray], input_size: list = None) -> torch.Tensor:
        """
        Preprocess a list of crops for video classification.

        Args:
            crops (List[np.ndarray]): List of crops to preprocess. Each crop should have dimensions (H, W, C)
            input_size (tuple, optional): The target input size for the model. Defaults to (224, 224).

        Returns:
            torch.Tensor: Preprocessed crops as a tensor (1, T, C, H, W).
        """
        if input_size is None:
            input_size = [224, 224]
        from torchvision import transforms

        transform = transforms.Compose(
            [
                transforms.Lambda(lambda x: x.float() / 255.0),
                transforms.Resize(input_size),
                transforms.Normalize(
                    mean=self.processor.image_processor.image_mean, std=self.processor.image_processor.image_std
                ),
            ]
        )

        processed_crops = [transform(torch.from_numpy(crop).permute(2, 0, 1)) for crop in crops]  # (T, C, H, W)
        output = torch.stack(processed_crops).unsqueeze(0).to(self.device)  # (1, T, C, H, W)
        if self.fp16:
            output = output.half()
        return output

    def __call__(self, sequences: torch.Tensor) -> torch.Tensor:
        """
        Perform inference on the given sequences.

        Args:
            sequences (torch.Tensor): The input sequences for the model. Batched video frames with shape (B, T, H, W, C).

        Returns:
            torch.Tensor: The model's output.
        """

        input_ids = self.processor(text=self.labels, return_tensors="pt", padding=True)["input_ids"].to(self.device)

        inputs = {"pixel_values": sequences, "input_ids": input_ids}

        with torch.inference_mode():
            outputs = self.model(**inputs)

        return outputs.logits_per_video

    def postprocess(self, outputs: torch.Tensor) -> Tuple[List[List[str]], List[List[float]]]:
        """
        Postprocess the model's batch output.

        Args:
            outputs (torch.Tensor): The model's output.

        Returns:
            List[List[str]]: The predicted top3 labels.
            List[List[float]]: The predicted top3 confidences.
        """
        pred_labels = []
        pred_confs = []

        with torch.no_grad():
            logits_per_video = outputs  # Assuming outputs is already the logits tensor
            probs = logits_per_video.softmax(dim=-1)  # Use softmax to convert logits to probabilities

        for prob in probs:
            top2_indices = prob.topk(2).indices.tolist()
            top2_labels = [self.labels[idx] for idx in top2_indices]
            top2_confs = prob[top2_indices].tolist()
            pred_labels.append(top2_labels)
            pred_confs.append(top2_confs)

        return pred_labels, pred_confs


def crop_and_pad(frame, box, margin_percent):
    """Crop box with margin and take square crop from frame."""
    x1, y1, x2, y2 = map(int, box)
    w, h = x2 - x1, y2 - y1

    # Add margin
    margin_x, margin_y = int(w * margin_percent / 100), int(h * margin_percent / 100)
    x1, y1 = max(0, x1 - margin_x), max(0, y1 - margin_y)
    x2, y2 = min(frame.shape[1], x2 + margin_x), min(frame.shape[0], y2 + margin_y)

    # Take square crop from frame
    size = max(y2 - y1, x2 - x1)
    center_y, center_x = (y1 + y2) // 2, (x1 + x2) // 2
    half_size = size // 2
    square_crop = frame[
        max(0, center_y - half_size) : min(frame.shape[0], center_y + half_size),
        max(0, center_x - half_size) : min(frame.shape[1], center_x + half_size),
    ]

    return cv2.resize(square_crop, (224, 224), interpolation=cv2.INTER_LINEAR)


def run(
    weights: str = "yolov8n.pt",
    device: str = "",
    source: str = "https://www.youtube.com/watch?v=dQw4w9WgXcQ",
    output_path: Optional[str] = None,
    crop_margin_percentage: int = 10,
    num_video_sequence_samples: int = 8,
    skip_frame: int = 2,
    video_cls_overlap_ratio: float = 0.25,
    fp16: bool = False,
    video_classifier_model: str = "microsoft/xclip-base-patch32",
    labels: List[str] = None,
) -> None:
    """
    Run action recognition on a video source using YOLO for object detection and a video classifier.

    Args:
        weights (str): Path to the YOLO model weights. Defaults to "yolov8n.pt".
        device (str): Device to run the model on. Use 'cuda' for NVIDIA GPU, 'mps' for Apple Silicon, or 'cpu'. Defaults to auto-detection.
        source (str): Path to mp4 video file or YouTube URL. Defaults to a sample YouTube video.
        output_path (Optional[str], optional): Path to save the output video. Defaults to None.
        crop_margin_percentage (int, optional): Percentage of margin to add around detected objects. Defaults to 10.
        num_video_sequence_samples (int, optional): Number of video frames to use for classification. Defaults to 8.
        skip_frame (int, optional): Number of frames to skip between detections. Defaults to 4.
        video_cls_overlap_ratio (float, optional): Overlap ratio between video sequences. Defaults to 0.25.
        fp16 (bool, optional): Whether to use half-precision floating point. Defaults to False.
        video_classifier_model (str, optional): Name or path of the video classifier model. Defaults to "microsoft/xclip-base-patch32".
        labels (List[str], optional): List of labels for zero-shot classification. Defaults to predefined list.

    Returns:
        None</edit>
    """
    if labels is None:
        labels = [
            "walking",
            "running",
            "brushing teeth",
            "looking into phone",
            "weight lifting",
            "cooking",
            "sitting",
        ]
    # Initialize models and device
    device = select_device(device)
    yolo_model = YOLO(weights).to(device)
    if video_classifier_model in TorchVisionVideoClassifier.available_model_names():
        print("'fp16' is not supported for TorchVisionVideoClassifier. Setting fp16 to False.")
        print(
            "'labels' is not used for TorchVisionVideoClassifier. Ignoring the provided labels and using Kinetics-400 labels."
        )
        video_classifier = TorchVisionVideoClassifier(video_classifier_model, device=device)
    else:
        video_classifier = HuggingFaceVideoClassifier(
            labels, model_name=video_classifier_model, device=device, fp16=fp16
        )

    # Initialize video capture
    if source.startswith("http") and urlparse(source).hostname in {"www.youtube.com", "youtube.com", "youtu.be"}:
        source = get_best_youtube_url(source)
    elif not source.endswith(".mp4"):
        raise ValueError("Invalid source. Supported sources are YouTube URLs and MP4 files.")
    cap = cv2.VideoCapture(source)

    # Get video properties
    frame_width = int(cap.get(cv2.CAP_PROP_FRAME_WIDTH))
    frame_height = int(cap.get(cv2.CAP_PROP_FRAME_HEIGHT))
    fps = cap.get(cv2.CAP_PROP_FPS)

    # Initialize VideoWriter
    if output_path is not None:
        fourcc = cv2.VideoWriter_fourcc(*"mp4v")
        out = cv2.VideoWriter(output_path, fourcc, fps, (frame_width, frame_height))

    # Initialize track history
    track_history = defaultdict(list)
    frame_counter = 0

    track_ids_to_infer = []
    crops_to_infer = []
    pred_labels = []
    pred_confs = []

    while cap.isOpened():
        success, frame = cap.read()
        if not success:
            break

        frame_counter += 1

        # Run YOLO tracking
        results = yolo_model.track(frame, persist=True, classes=[0])  # Track only person class

        if results[0].boxes.id is not None:
            boxes = results[0].boxes.xyxy.cpu().numpy()
            track_ids = results[0].boxes.id.cpu().numpy()

            # Visualize prediction
            annotator = Annotator(frame, line_width=3, font_size=10, pil=False)

            if frame_counter % skip_frame == 0:
                crops_to_infer = []
                track_ids_to_infer = []

            for box, track_id in zip(boxes, track_ids):
                if frame_counter % skip_frame == 0:
                    crop = crop_and_pad(frame, box, crop_margin_percentage)
                    track_history[track_id].append(crop)

                if len(track_history[track_id]) > num_video_sequence_samples:
                    track_history[track_id].pop(0)

                if len(track_history[track_id]) == num_video_sequence_samples and frame_counter % skip_frame == 0:
                    start_time = time.time()
                    crops = video_classifier.preprocess_crops_for_video_cls(track_history[track_id])
                    end_time = time.time()
                    preprocess_time = end_time - start_time
                    print(f"video cls preprocess time: {preprocess_time:.4f} seconds")
                    crops_to_infer.append(crops)
                    track_ids_to_infer.append(track_id)

            if crops_to_infer and (
                not pred_labels
                or frame_counter % int(num_video_sequence_samples * skip_frame * (1 - video_cls_overlap_ratio)) == 0
            ):
                crops_batch = torch.cat(crops_to_infer, dim=0)

                start_inference_time = time.time()
                output_batch = video_classifier(crops_batch)
                end_inference_time = time.time()
                inference_time = end_inference_time - start_inference_time
                print(f"video cls inference time: {inference_time:.4f} seconds")

                pred_labels, pred_confs = video_classifier.postprocess(output_batch)

            if track_ids_to_infer and crops_to_infer:
                for box, track_id, pred_label, pred_conf in zip(boxes, track_ids_to_infer, pred_labels, pred_confs):
                    top2_preds = sorted(zip(pred_label, pred_conf), key=lambda x: x[1], reverse=True)
                    label_text = " | ".join([f"{label} ({conf:.2f})" for label, conf in top2_preds])
                    annotator.box_label(box, label_text, color=(0, 0, 255))

        # Write the annotated frame to the output video
        if output_path is not None:
            out.write(frame)

        # Display the annotated frame
        cv2.imshow("YOLOv8 Tracking with S3D Classification", frame)

        if cv2.waitKey(1) & 0xFF == ord("q"):
            break

    cap.release()
    if output_path is not None:
        out.release()
    cv2.destroyAllWindows()


def parse_opt():
    """Parse command line arguments."""
    parser = argparse.ArgumentParser()
    parser.add_argument("--weights", type=str, default="yolov8n.pt", help="ultralytics detector model path")
    parser.add_argument("--device", default="", help='cuda device, i.e. 0 or 0,1,2,3 or cpu/mps, "" for auto-detection')
    parser.add_argument(
        "--source",
        type=str,
        default="https://www.youtube.com/watch?v=dQw4w9WgXcQ",
        help="video file path or youtube URL",
    )
    parser.add_argument("--output-path", type=str, default="output_video.mp4", help="output video file path")
    parser.add_argument(
        "--crop-margin-percentage", type=int, default=10, help="percentage of margin to add around detected objects"
    )
    parser.add_argument(
        "--num-video-sequence-samples", type=int, default=8, help="number of video frames to use for classification"
    )
    parser.add_argument("--skip-frame", type=int, default=2, help="number of frames to skip between detections")
    parser.add_argument(
        "--video-cls-overlap-ratio", type=float, default=0.25, help="overlap ratio between video sequences"
    )
    parser.add_argument("--fp16", action="store_true", help="use FP16 for inference")
    parser.add_argument(
        "--video-classifier-model", type=str, default="microsoft/xclip-base-patch32", help="video classifier model name"
    )
    parser.add_argument(
        "--labels",
        nargs="+",
        type=str,
        default=["dancing", "singing a song"],
        help="labels for zero-shot video classification",
    )
    return parser.parse_args()


def main(opt):
    """Main function."""
    run(**vars(opt))


if __name__ == "__main__":
    opt = parse_opt()
    main(opt)
=======
# Ultralytics YOLO 🚀, AGPL-3.0 license

import argparse
import time
from collections import defaultdict
from typing import List, Optional, Tuple
from urllib.parse import urlparse

import cv2
import numpy as np
import torch
from transformers import AutoModel, AutoProcessor

from ultralytics import YOLO
from ultralytics.data.loaders import get_best_youtube_url
from ultralytics.utils.plotting import Annotator
from ultralytics.utils.torch_utils import select_device


class TorchVisionVideoClassifier:
    """Classifies videos using pretrained TorchVision models; see https://pytorch.org/vision/stable/."""

    from torchvision.models.video import (
        MViT_V1_B_Weights,
        MViT_V2_S_Weights,
        R3D_18_Weights,
        S3D_Weights,
        Swin3D_B_Weights,
        Swin3D_T_Weights,
        mvit_v1_b,
        mvit_v2_s,
        r3d_18,
        s3d,
        swin3d_b,
        swin3d_t,
    )

    model_name_to_model_and_weights = {
        "s3d": (s3d, S3D_Weights.DEFAULT),
        "r3d_18": (r3d_18, R3D_18_Weights.DEFAULT),
        "swin3d_t": (swin3d_t, Swin3D_T_Weights.DEFAULT),
        "swin3d_b": (swin3d_b, Swin3D_B_Weights.DEFAULT),
        "mvit_v1_b": (mvit_v1_b, MViT_V1_B_Weights.DEFAULT),
        "mvit_v2_s": (mvit_v2_s, MViT_V2_S_Weights.DEFAULT),
    }

    def __init__(self, model_name: str, device: str or torch.device = ""):
        """
        Initialize the VideoClassifier with the specified model name and device.

        Args:
            model_name (str): The name of the model to use.
            device (str or torch.device, optional): The device to run the model on. Defaults to "".

        Raises:
            ValueError: If an invalid model name is provided.
        """
        if model_name not in self.model_name_to_model_and_weights:
            raise ValueError(f"Invalid model name '{model_name}'. Available models: {self.available_model_names()}")
        model, self.weights = self.model_name_to_model_and_weights[model_name]
        self.device = select_device(device)
        self.model = model(weights=self.weights).to(self.device).eval()

    @staticmethod
    def available_model_names() -> List[str]:
        """
        Get the list of available model names.

        Returns:
            list: List of available model names.
        """
        return list(TorchVisionVideoClassifier.model_name_to_model_and_weights.keys())

    def preprocess_crops_for_video_cls(self, crops: List[np.ndarray], input_size: list = None) -> torch.Tensor:
        """
        Preprocess a list of crops for video classification.

        Args:
            crops (List[np.ndarray]): List of crops to preprocess. Each crop should have dimensions (H, W, C)
            input_size (tuple, optional): The target input size for the model. Defaults to (224, 224).

        Returns:
            torch.Tensor: Preprocessed crops as a tensor with dimensions (1, T, C, H, W).
        """
        if input_size is None:
            input_size = [224, 224]
        from torchvision.transforms import v2

        transform = v2.Compose(
            [
                v2.ToDtype(torch.float32, scale=True),
                v2.Resize(input_size, antialias=True),
                v2.Normalize(mean=self.weights.transforms().mean, std=self.weights.transforms().std),
            ]
        )

        processed_crops = [transform(torch.from_numpy(crop).permute(2, 0, 1)) for crop in crops]
        return torch.stack(processed_crops).unsqueeze(0).permute(0, 2, 1, 3, 4).to(self.device)

    def __call__(self, sequences: torch.Tensor):
        """
        Perform inference on the given sequences.

        Args:
            sequences (torch.Tensor): The input sequences for the model. The expected input dimensions are
                                      (B, T, C, H, W) for batched video frames or (T, C, H, W) for single video frames.

        Returns:
            torch.Tensor: The model's output.
        """
        with torch.inference_mode():
            return self.model(sequences)

    def postprocess(self, outputs: torch.Tensor) -> Tuple[List[str], List[float]]:
        """
        Postprocess the model's batch output.

        Args:
            outputs (torch.Tensor): The model's output.

        Returns:
            List[str]: The predicted labels.
            List[float]: The predicted confidences.
        """
        pred_labels = []
        pred_confs = []
        for output in outputs:
            pred_class = output.argmax(0).item()
            pred_label = self.weights.meta["categories"][pred_class]
            pred_labels.append(pred_label)
            pred_conf = output.softmax(0)[pred_class].item()
            pred_confs.append(pred_conf)

        return pred_labels, pred_confs


class HuggingFaceVideoClassifier:
    """Zero-shot video classifier using Hugging Face models for various devices."""

    def __init__(
        self,
        labels: List[str],
        model_name: str = "microsoft/xclip-base-patch16-zero-shot",
        device: str or torch.device = "",
        fp16: bool = False,
    ):
        """
        Initialize the HuggingFaceVideoClassifier with the specified model name.

        Args:
            labels (List[str]): List of labels for zero-shot classification.
            model_name (str): The name of the model to use. Defaults to "microsoft/xclip-base-patch16-zero-shot".
            device (str or torch.device, optional): The device to run the model on. Defaults to "".
            fp16 (bool, optional): Whether to use FP16 for inference. Defaults to False.
        """
        self.fp16 = fp16
        self.labels = labels
        self.device = select_device(device)
        self.processor = AutoProcessor.from_pretrained(model_name)
        model = AutoModel.from_pretrained(model_name).to(self.device)
        if fp16:
            model = model.half()
        self.model = model.eval()

    def preprocess_crops_for_video_cls(self, crops: List[np.ndarray], input_size: list = None) -> torch.Tensor:
        """
        Preprocess a list of crops for video classification.

        Args:
            crops (List[np.ndarray]): List of crops to preprocess. Each crop should have dimensions (H, W, C)
            input_size (tuple, optional): The target input size for the model. Defaults to (224, 224).

        Returns:
            torch.Tensor: Preprocessed crops as a tensor (1, T, C, H, W).
        """
        if input_size is None:
            input_size = [224, 224]
        from torchvision import transforms

        transform = transforms.Compose(
            [
                transforms.Lambda(lambda x: x.float() / 255.0),
                transforms.Resize(input_size),
                transforms.Normalize(
                    mean=self.processor.image_processor.image_mean, std=self.processor.image_processor.image_std
                ),
            ]
        )

        processed_crops = [transform(torch.from_numpy(crop).permute(2, 0, 1)) for crop in crops]  # (T, C, H, W)
        output = torch.stack(processed_crops).unsqueeze(0).to(self.device)  # (1, T, C, H, W)
        if self.fp16:
            output = output.half()
        return output

    def __call__(self, sequences: torch.Tensor) -> torch.Tensor:
        """
        Perform inference on the given sequences.

        Args:
            sequences (torch.Tensor): The input sequences for the model. Batched video frames with shape (B, T, H, W, C).

        Returns:
            torch.Tensor: The model's output.
        """

        input_ids = self.processor(text=self.labels, return_tensors="pt", padding=True)["input_ids"].to(self.device)

        inputs = {"pixel_values": sequences, "input_ids": input_ids}

        with torch.inference_mode():
            outputs = self.model(**inputs)

        return outputs.logits_per_video

    def postprocess(self, outputs: torch.Tensor) -> Tuple[List[List[str]], List[List[float]]]:
        """
        Postprocess the model's batch output.

        Args:
            outputs (torch.Tensor): The model's output.

        Returns:
            List[List[str]]: The predicted top3 labels.
            List[List[float]]: The predicted top3 confidences.
        """
        pred_labels = []
        pred_confs = []

        with torch.no_grad():
            logits_per_video = outputs  # Assuming outputs is already the logits tensor
            probs = logits_per_video.softmax(dim=-1)  # Use softmax to convert logits to probabilities

        for prob in probs:
            top2_indices = prob.topk(2).indices.tolist()
            top2_labels = [self.labels[idx] for idx in top2_indices]
            top2_confs = prob[top2_indices].tolist()
            pred_labels.append(top2_labels)
            pred_confs.append(top2_confs)

        return pred_labels, pred_confs


def crop_and_pad(frame, box, margin_percent):
    """Crop box with margin and take square crop from frame."""
    x1, y1, x2, y2 = map(int, box)
    w, h = x2 - x1, y2 - y1

    # Add margin
    margin_x, margin_y = int(w * margin_percent / 100), int(h * margin_percent / 100)
    x1, y1 = max(0, x1 - margin_x), max(0, y1 - margin_y)
    x2, y2 = min(frame.shape[1], x2 + margin_x), min(frame.shape[0], y2 + margin_y)

    # Take square crop from frame
    size = max(y2 - y1, x2 - x1)
    center_y, center_x = (y1 + y2) // 2, (x1 + x2) // 2
    half_size = size // 2
    square_crop = frame[
        max(0, center_y - half_size) : min(frame.shape[0], center_y + half_size),
        max(0, center_x - half_size) : min(frame.shape[1], center_x + half_size),
    ]

    return cv2.resize(square_crop, (224, 224), interpolation=cv2.INTER_LINEAR)


def run(
    weights: str = "yolov8n.pt",
    device: str = "",
    source: str = "https://www.youtube.com/watch?v=dQw4w9WgXcQ",
    output_path: Optional[str] = None,
    crop_margin_percentage: int = 10,
    num_video_sequence_samples: int = 8,
    skip_frame: int = 2,
    video_cls_overlap_ratio: float = 0.25,
    fp16: bool = False,
    video_classifier_model: str = "microsoft/xclip-base-patch32",
    labels: List[str] = None,
) -> None:
    """
    Run action recognition on a video source using YOLO for object detection and a video classifier.

    Args:
        weights (str): Path to the YOLO model weights. Defaults to "yolov8n.pt".
        device (str): Device to run the model on. Use 'cuda' for NVIDIA GPU, 'mps' for Apple Silicon, or 'cpu'. Defaults to auto-detection.
        source (str): Path to mp4 video file or YouTube URL. Defaults to a sample YouTube video.
        output_path (Optional[str], optional): Path to save the output video. Defaults to None.
        crop_margin_percentage (int, optional): Percentage of margin to add around detected objects. Defaults to 10.
        num_video_sequence_samples (int, optional): Number of video frames to use for classification. Defaults to 8.
        skip_frame (int, optional): Number of frames to skip between detections. Defaults to 4.
        video_cls_overlap_ratio (float, optional): Overlap ratio between video sequences. Defaults to 0.25.
        fp16 (bool, optional): Whether to use half-precision floating point. Defaults to False.
        video_classifier_model (str, optional): Name or path of the video classifier model. Defaults to "microsoft/xclip-base-patch32".
        labels (List[str], optional): List of labels for zero-shot classification. Defaults to predefined list.

    Returns:
        None</edit>
    """
    if labels is None:
        labels = [
            "walking",
            "running",
            "brushing teeth",
            "looking into phone",
            "weight lifting",
            "cooking",
            "sitting",
        ]
    # Initialize models and device
    device = select_device(device)
    yolo_model = YOLO(weights).to(device)
    if video_classifier_model in TorchVisionVideoClassifier.available_model_names():
        print("'fp16' is not supported for TorchVisionVideoClassifier. Setting fp16 to False.")
        print(
            "'labels' is not used for TorchVisionVideoClassifier. Ignoring the provided labels and using Kinetics-400 labels."
        )
        video_classifier = TorchVisionVideoClassifier(video_classifier_model, device=device)
    else:
        video_classifier = HuggingFaceVideoClassifier(
            labels, model_name=video_classifier_model, device=device, fp16=fp16
        )

    # Initialize video capture
    if source.startswith("http") and urlparse(source).hostname in {"www.youtube.com", "youtube.com", "youtu.be"}:
        source = get_best_youtube_url(source)
    elif not source.endswith(".mp4"):
        raise ValueError("Invalid source. Supported sources are YouTube URLs and MP4 files.")
    cap = cv2.VideoCapture(source)

    # Get video properties
    frame_width = int(cap.get(cv2.CAP_PROP_FRAME_WIDTH))
    frame_height = int(cap.get(cv2.CAP_PROP_FRAME_HEIGHT))
    fps = cap.get(cv2.CAP_PROP_FPS)

    # Initialize VideoWriter
    if output_path is not None:
        fourcc = cv2.VideoWriter_fourcc(*"mp4v")
        out = cv2.VideoWriter(output_path, fourcc, fps, (frame_width, frame_height))

    # Initialize track history
    track_history = defaultdict(list)
    frame_counter = 0

    track_ids_to_infer = []
    crops_to_infer = []
    pred_labels = []
    pred_confs = []

    while cap.isOpened():
        success, frame = cap.read()
        if not success:
            break

        frame_counter += 1

        # Run YOLO tracking
        results = yolo_model.track(frame, persist=True, classes=[0])  # Track only person class

        if results[0].boxes.id is not None:
            boxes = results[0].boxes.xyxy.cpu().numpy()
            track_ids = results[0].boxes.id.cpu().numpy()

            # Visualize prediction
            annotator = Annotator(frame, line_width=3, font_size=10, pil=False)

            if frame_counter % skip_frame == 0:
                crops_to_infer = []
                track_ids_to_infer = []

            for box, track_id in zip(boxes, track_ids):
                if frame_counter % skip_frame == 0:
                    crop = crop_and_pad(frame, box, crop_margin_percentage)
                    track_history[track_id].append(crop)

                if len(track_history[track_id]) > num_video_sequence_samples:
                    track_history[track_id].pop(0)

                if len(track_history[track_id]) == num_video_sequence_samples and frame_counter % skip_frame == 0:
                    start_time = time.time()
                    crops = video_classifier.preprocess_crops_for_video_cls(track_history[track_id])
                    end_time = time.time()
                    preprocess_time = end_time - start_time
                    print(f"video cls preprocess time: {preprocess_time:.4f} seconds")
                    crops_to_infer.append(crops)
                    track_ids_to_infer.append(track_id)

            if crops_to_infer and (
                not pred_labels
                or frame_counter % int(num_video_sequence_samples * skip_frame * (1 - video_cls_overlap_ratio)) == 0
            ):
                crops_batch = torch.cat(crops_to_infer, dim=0)

                start_inference_time = time.time()
                output_batch = video_classifier(crops_batch)
                end_inference_time = time.time()
                inference_time = end_inference_time - start_inference_time
                print(f"video cls inference time: {inference_time:.4f} seconds")

                pred_labels, pred_confs = video_classifier.postprocess(output_batch)

            if track_ids_to_infer and crops_to_infer:
                for box, track_id, pred_label, pred_conf in zip(boxes, track_ids_to_infer, pred_labels, pred_confs):
                    top2_preds = sorted(zip(pred_label, pred_conf), key=lambda x: x[1], reverse=True)
                    label_text = " | ".join([f"{label} ({conf:.2f})" for label, conf in top2_preds])
                    annotator.box_label(box, label_text, color=(0, 0, 255))

        # Write the annotated frame to the output video
        if output_path is not None:
            out.write(frame)

        # Display the annotated frame
        cv2.imshow("YOLOv8 Tracking with S3D Classification", frame)

        if cv2.waitKey(1) & 0xFF == ord("q"):
            break

    cap.release()
    if output_path is not None:
        out.release()
    cv2.destroyAllWindows()


def parse_opt():
    """Parse command line arguments."""
    parser = argparse.ArgumentParser()
    parser.add_argument("--weights", type=str, default="yolov8n.pt", help="ultralytics detector model path")
    parser.add_argument("--device", default="", help='cuda device, i.e. 0 or 0,1,2,3 or cpu/mps, "" for auto-detection')
    parser.add_argument(
        "--source",
        type=str,
        default="https://www.youtube.com/watch?v=dQw4w9WgXcQ",
        help="video file path or youtube URL",
    )
    parser.add_argument("--output-path", type=str, default="output_video.mp4", help="output video file path")
    parser.add_argument(
        "--crop-margin-percentage", type=int, default=10, help="percentage of margin to add around detected objects"
    )
    parser.add_argument(
        "--num-video-sequence-samples", type=int, default=8, help="number of video frames to use for classification"
    )
    parser.add_argument("--skip-frame", type=int, default=2, help="number of frames to skip between detections")
    parser.add_argument(
        "--video-cls-overlap-ratio", type=float, default=0.25, help="overlap ratio between video sequences"
    )
    parser.add_argument("--fp16", action="store_true", help="use FP16 for inference")
    parser.add_argument(
        "--video-classifier-model", type=str, default="microsoft/xclip-base-patch32", help="video classifier model name"
    )
    parser.add_argument(
        "--labels",
        nargs="+",
        type=str,
        default=["dancing", "singing a song"],
        help="labels for zero-shot video classification",
    )
    return parser.parse_args()


def main(opt):
    """Main function."""
    run(**vars(opt))


if __name__ == "__main__":
    opt = parse_opt()
    main(opt)
>>>>>>> 9f22f451
<|MERGE_RESOLUTION|>--- conflicted
+++ resolved
@@ -1,4 +1,3 @@
-<<<<<<< HEAD
 # Ultralytics YOLO 🚀, AGPL-3.0 license
 
 import argparse
@@ -19,6 +18,8 @@
 
 
 class TorchVisionVideoClassifier:
+    """Classifies videos using pretrained TorchVision models; see https://pytorch.org/vision/stable/."""
+
     from torchvision.models.video import (
         MViT_V1_B_Weights,
         MViT_V2_S_Weights,
@@ -134,6 +135,8 @@
 
 
 class HuggingFaceVideoClassifier:
+    """Zero-shot video classifier using Hugging Face models for various devices."""
+
     def __init__(
         self,
         labels: List[str],
@@ -459,471 +462,4 @@
 
 if __name__ == "__main__":
     opt = parse_opt()
-    main(opt)
-=======
-# Ultralytics YOLO 🚀, AGPL-3.0 license
-
-import argparse
-import time
-from collections import defaultdict
-from typing import List, Optional, Tuple
-from urllib.parse import urlparse
-
-import cv2
-import numpy as np
-import torch
-from transformers import AutoModel, AutoProcessor
-
-from ultralytics import YOLO
-from ultralytics.data.loaders import get_best_youtube_url
-from ultralytics.utils.plotting import Annotator
-from ultralytics.utils.torch_utils import select_device
-
-
-class TorchVisionVideoClassifier:
-    """Classifies videos using pretrained TorchVision models; see https://pytorch.org/vision/stable/."""
-
-    from torchvision.models.video import (
-        MViT_V1_B_Weights,
-        MViT_V2_S_Weights,
-        R3D_18_Weights,
-        S3D_Weights,
-        Swin3D_B_Weights,
-        Swin3D_T_Weights,
-        mvit_v1_b,
-        mvit_v2_s,
-        r3d_18,
-        s3d,
-        swin3d_b,
-        swin3d_t,
-    )
-
-    model_name_to_model_and_weights = {
-        "s3d": (s3d, S3D_Weights.DEFAULT),
-        "r3d_18": (r3d_18, R3D_18_Weights.DEFAULT),
-        "swin3d_t": (swin3d_t, Swin3D_T_Weights.DEFAULT),
-        "swin3d_b": (swin3d_b, Swin3D_B_Weights.DEFAULT),
-        "mvit_v1_b": (mvit_v1_b, MViT_V1_B_Weights.DEFAULT),
-        "mvit_v2_s": (mvit_v2_s, MViT_V2_S_Weights.DEFAULT),
-    }
-
-    def __init__(self, model_name: str, device: str or torch.device = ""):
-        """
-        Initialize the VideoClassifier with the specified model name and device.
-
-        Args:
-            model_name (str): The name of the model to use.
-            device (str or torch.device, optional): The device to run the model on. Defaults to "".
-
-        Raises:
-            ValueError: If an invalid model name is provided.
-        """
-        if model_name not in self.model_name_to_model_and_weights:
-            raise ValueError(f"Invalid model name '{model_name}'. Available models: {self.available_model_names()}")
-        model, self.weights = self.model_name_to_model_and_weights[model_name]
-        self.device = select_device(device)
-        self.model = model(weights=self.weights).to(self.device).eval()
-
-    @staticmethod
-    def available_model_names() -> List[str]:
-        """
-        Get the list of available model names.
-
-        Returns:
-            list: List of available model names.
-        """
-        return list(TorchVisionVideoClassifier.model_name_to_model_and_weights.keys())
-
-    def preprocess_crops_for_video_cls(self, crops: List[np.ndarray], input_size: list = None) -> torch.Tensor:
-        """
-        Preprocess a list of crops for video classification.
-
-        Args:
-            crops (List[np.ndarray]): List of crops to preprocess. Each crop should have dimensions (H, W, C)
-            input_size (tuple, optional): The target input size for the model. Defaults to (224, 224).
-
-        Returns:
-            torch.Tensor: Preprocessed crops as a tensor with dimensions (1, T, C, H, W).
-        """
-        if input_size is None:
-            input_size = [224, 224]
-        from torchvision.transforms import v2
-
-        transform = v2.Compose(
-            [
-                v2.ToDtype(torch.float32, scale=True),
-                v2.Resize(input_size, antialias=True),
-                v2.Normalize(mean=self.weights.transforms().mean, std=self.weights.transforms().std),
-            ]
-        )
-
-        processed_crops = [transform(torch.from_numpy(crop).permute(2, 0, 1)) for crop in crops]
-        return torch.stack(processed_crops).unsqueeze(0).permute(0, 2, 1, 3, 4).to(self.device)
-
-    def __call__(self, sequences: torch.Tensor):
-        """
-        Perform inference on the given sequences.
-
-        Args:
-            sequences (torch.Tensor): The input sequences for the model. The expected input dimensions are
-                                      (B, T, C, H, W) for batched video frames or (T, C, H, W) for single video frames.
-
-        Returns:
-            torch.Tensor: The model's output.
-        """
-        with torch.inference_mode():
-            return self.model(sequences)
-
-    def postprocess(self, outputs: torch.Tensor) -> Tuple[List[str], List[float]]:
-        """
-        Postprocess the model's batch output.
-
-        Args:
-            outputs (torch.Tensor): The model's output.
-
-        Returns:
-            List[str]: The predicted labels.
-            List[float]: The predicted confidences.
-        """
-        pred_labels = []
-        pred_confs = []
-        for output in outputs:
-            pred_class = output.argmax(0).item()
-            pred_label = self.weights.meta["categories"][pred_class]
-            pred_labels.append(pred_label)
-            pred_conf = output.softmax(0)[pred_class].item()
-            pred_confs.append(pred_conf)
-
-        return pred_labels, pred_confs
-
-
-class HuggingFaceVideoClassifier:
-    """Zero-shot video classifier using Hugging Face models for various devices."""
-
-    def __init__(
-        self,
-        labels: List[str],
-        model_name: str = "microsoft/xclip-base-patch16-zero-shot",
-        device: str or torch.device = "",
-        fp16: bool = False,
-    ):
-        """
-        Initialize the HuggingFaceVideoClassifier with the specified model name.
-
-        Args:
-            labels (List[str]): List of labels for zero-shot classification.
-            model_name (str): The name of the model to use. Defaults to "microsoft/xclip-base-patch16-zero-shot".
-            device (str or torch.device, optional): The device to run the model on. Defaults to "".
-            fp16 (bool, optional): Whether to use FP16 for inference. Defaults to False.
-        """
-        self.fp16 = fp16
-        self.labels = labels
-        self.device = select_device(device)
-        self.processor = AutoProcessor.from_pretrained(model_name)
-        model = AutoModel.from_pretrained(model_name).to(self.device)
-        if fp16:
-            model = model.half()
-        self.model = model.eval()
-
-    def preprocess_crops_for_video_cls(self, crops: List[np.ndarray], input_size: list = None) -> torch.Tensor:
-        """
-        Preprocess a list of crops for video classification.
-
-        Args:
-            crops (List[np.ndarray]): List of crops to preprocess. Each crop should have dimensions (H, W, C)
-            input_size (tuple, optional): The target input size for the model. Defaults to (224, 224).
-
-        Returns:
-            torch.Tensor: Preprocessed crops as a tensor (1, T, C, H, W).
-        """
-        if input_size is None:
-            input_size = [224, 224]
-        from torchvision import transforms
-
-        transform = transforms.Compose(
-            [
-                transforms.Lambda(lambda x: x.float() / 255.0),
-                transforms.Resize(input_size),
-                transforms.Normalize(
-                    mean=self.processor.image_processor.image_mean, std=self.processor.image_processor.image_std
-                ),
-            ]
-        )
-
-        processed_crops = [transform(torch.from_numpy(crop).permute(2, 0, 1)) for crop in crops]  # (T, C, H, W)
-        output = torch.stack(processed_crops).unsqueeze(0).to(self.device)  # (1, T, C, H, W)
-        if self.fp16:
-            output = output.half()
-        return output
-
-    def __call__(self, sequences: torch.Tensor) -> torch.Tensor:
-        """
-        Perform inference on the given sequences.
-
-        Args:
-            sequences (torch.Tensor): The input sequences for the model. Batched video frames with shape (B, T, H, W, C).
-
-        Returns:
-            torch.Tensor: The model's output.
-        """
-
-        input_ids = self.processor(text=self.labels, return_tensors="pt", padding=True)["input_ids"].to(self.device)
-
-        inputs = {"pixel_values": sequences, "input_ids": input_ids}
-
-        with torch.inference_mode():
-            outputs = self.model(**inputs)
-
-        return outputs.logits_per_video
-
-    def postprocess(self, outputs: torch.Tensor) -> Tuple[List[List[str]], List[List[float]]]:
-        """
-        Postprocess the model's batch output.
-
-        Args:
-            outputs (torch.Tensor): The model's output.
-
-        Returns:
-            List[List[str]]: The predicted top3 labels.
-            List[List[float]]: The predicted top3 confidences.
-        """
-        pred_labels = []
-        pred_confs = []
-
-        with torch.no_grad():
-            logits_per_video = outputs  # Assuming outputs is already the logits tensor
-            probs = logits_per_video.softmax(dim=-1)  # Use softmax to convert logits to probabilities
-
-        for prob in probs:
-            top2_indices = prob.topk(2).indices.tolist()
-            top2_labels = [self.labels[idx] for idx in top2_indices]
-            top2_confs = prob[top2_indices].tolist()
-            pred_labels.append(top2_labels)
-            pred_confs.append(top2_confs)
-
-        return pred_labels, pred_confs
-
-
-def crop_and_pad(frame, box, margin_percent):
-    """Crop box with margin and take square crop from frame."""
-    x1, y1, x2, y2 = map(int, box)
-    w, h = x2 - x1, y2 - y1
-
-    # Add margin
-    margin_x, margin_y = int(w * margin_percent / 100), int(h * margin_percent / 100)
-    x1, y1 = max(0, x1 - margin_x), max(0, y1 - margin_y)
-    x2, y2 = min(frame.shape[1], x2 + margin_x), min(frame.shape[0], y2 + margin_y)
-
-    # Take square crop from frame
-    size = max(y2 - y1, x2 - x1)
-    center_y, center_x = (y1 + y2) // 2, (x1 + x2) // 2
-    half_size = size // 2
-    square_crop = frame[
-        max(0, center_y - half_size) : min(frame.shape[0], center_y + half_size),
-        max(0, center_x - half_size) : min(frame.shape[1], center_x + half_size),
-    ]
-
-    return cv2.resize(square_crop, (224, 224), interpolation=cv2.INTER_LINEAR)
-
-
-def run(
-    weights: str = "yolov8n.pt",
-    device: str = "",
-    source: str = "https://www.youtube.com/watch?v=dQw4w9WgXcQ",
-    output_path: Optional[str] = None,
-    crop_margin_percentage: int = 10,
-    num_video_sequence_samples: int = 8,
-    skip_frame: int = 2,
-    video_cls_overlap_ratio: float = 0.25,
-    fp16: bool = False,
-    video_classifier_model: str = "microsoft/xclip-base-patch32",
-    labels: List[str] = None,
-) -> None:
-    """
-    Run action recognition on a video source using YOLO for object detection and a video classifier.
-
-    Args:
-        weights (str): Path to the YOLO model weights. Defaults to "yolov8n.pt".
-        device (str): Device to run the model on. Use 'cuda' for NVIDIA GPU, 'mps' for Apple Silicon, or 'cpu'. Defaults to auto-detection.
-        source (str): Path to mp4 video file or YouTube URL. Defaults to a sample YouTube video.
-        output_path (Optional[str], optional): Path to save the output video. Defaults to None.
-        crop_margin_percentage (int, optional): Percentage of margin to add around detected objects. Defaults to 10.
-        num_video_sequence_samples (int, optional): Number of video frames to use for classification. Defaults to 8.
-        skip_frame (int, optional): Number of frames to skip between detections. Defaults to 4.
-        video_cls_overlap_ratio (float, optional): Overlap ratio between video sequences. Defaults to 0.25.
-        fp16 (bool, optional): Whether to use half-precision floating point. Defaults to False.
-        video_classifier_model (str, optional): Name or path of the video classifier model. Defaults to "microsoft/xclip-base-patch32".
-        labels (List[str], optional): List of labels for zero-shot classification. Defaults to predefined list.
-
-    Returns:
-        None</edit>
-    """
-    if labels is None:
-        labels = [
-            "walking",
-            "running",
-            "brushing teeth",
-            "looking into phone",
-            "weight lifting",
-            "cooking",
-            "sitting",
-        ]
-    # Initialize models and device
-    device = select_device(device)
-    yolo_model = YOLO(weights).to(device)
-    if video_classifier_model in TorchVisionVideoClassifier.available_model_names():
-        print("'fp16' is not supported for TorchVisionVideoClassifier. Setting fp16 to False.")
-        print(
-            "'labels' is not used for TorchVisionVideoClassifier. Ignoring the provided labels and using Kinetics-400 labels."
-        )
-        video_classifier = TorchVisionVideoClassifier(video_classifier_model, device=device)
-    else:
-        video_classifier = HuggingFaceVideoClassifier(
-            labels, model_name=video_classifier_model, device=device, fp16=fp16
-        )
-
-    # Initialize video capture
-    if source.startswith("http") and urlparse(source).hostname in {"www.youtube.com", "youtube.com", "youtu.be"}:
-        source = get_best_youtube_url(source)
-    elif not source.endswith(".mp4"):
-        raise ValueError("Invalid source. Supported sources are YouTube URLs and MP4 files.")
-    cap = cv2.VideoCapture(source)
-
-    # Get video properties
-    frame_width = int(cap.get(cv2.CAP_PROP_FRAME_WIDTH))
-    frame_height = int(cap.get(cv2.CAP_PROP_FRAME_HEIGHT))
-    fps = cap.get(cv2.CAP_PROP_FPS)
-
-    # Initialize VideoWriter
-    if output_path is not None:
-        fourcc = cv2.VideoWriter_fourcc(*"mp4v")
-        out = cv2.VideoWriter(output_path, fourcc, fps, (frame_width, frame_height))
-
-    # Initialize track history
-    track_history = defaultdict(list)
-    frame_counter = 0
-
-    track_ids_to_infer = []
-    crops_to_infer = []
-    pred_labels = []
-    pred_confs = []
-
-    while cap.isOpened():
-        success, frame = cap.read()
-        if not success:
-            break
-
-        frame_counter += 1
-
-        # Run YOLO tracking
-        results = yolo_model.track(frame, persist=True, classes=[0])  # Track only person class
-
-        if results[0].boxes.id is not None:
-            boxes = results[0].boxes.xyxy.cpu().numpy()
-            track_ids = results[0].boxes.id.cpu().numpy()
-
-            # Visualize prediction
-            annotator = Annotator(frame, line_width=3, font_size=10, pil=False)
-
-            if frame_counter % skip_frame == 0:
-                crops_to_infer = []
-                track_ids_to_infer = []
-
-            for box, track_id in zip(boxes, track_ids):
-                if frame_counter % skip_frame == 0:
-                    crop = crop_and_pad(frame, box, crop_margin_percentage)
-                    track_history[track_id].append(crop)
-
-                if len(track_history[track_id]) > num_video_sequence_samples:
-                    track_history[track_id].pop(0)
-
-                if len(track_history[track_id]) == num_video_sequence_samples and frame_counter % skip_frame == 0:
-                    start_time = time.time()
-                    crops = video_classifier.preprocess_crops_for_video_cls(track_history[track_id])
-                    end_time = time.time()
-                    preprocess_time = end_time - start_time
-                    print(f"video cls preprocess time: {preprocess_time:.4f} seconds")
-                    crops_to_infer.append(crops)
-                    track_ids_to_infer.append(track_id)
-
-            if crops_to_infer and (
-                not pred_labels
-                or frame_counter % int(num_video_sequence_samples * skip_frame * (1 - video_cls_overlap_ratio)) == 0
-            ):
-                crops_batch = torch.cat(crops_to_infer, dim=0)
-
-                start_inference_time = time.time()
-                output_batch = video_classifier(crops_batch)
-                end_inference_time = time.time()
-                inference_time = end_inference_time - start_inference_time
-                print(f"video cls inference time: {inference_time:.4f} seconds")
-
-                pred_labels, pred_confs = video_classifier.postprocess(output_batch)
-
-            if track_ids_to_infer and crops_to_infer:
-                for box, track_id, pred_label, pred_conf in zip(boxes, track_ids_to_infer, pred_labels, pred_confs):
-                    top2_preds = sorted(zip(pred_label, pred_conf), key=lambda x: x[1], reverse=True)
-                    label_text = " | ".join([f"{label} ({conf:.2f})" for label, conf in top2_preds])
-                    annotator.box_label(box, label_text, color=(0, 0, 255))
-
-        # Write the annotated frame to the output video
-        if output_path is not None:
-            out.write(frame)
-
-        # Display the annotated frame
-        cv2.imshow("YOLOv8 Tracking with S3D Classification", frame)
-
-        if cv2.waitKey(1) & 0xFF == ord("q"):
-            break
-
-    cap.release()
-    if output_path is not None:
-        out.release()
-    cv2.destroyAllWindows()
-
-
-def parse_opt():
-    """Parse command line arguments."""
-    parser = argparse.ArgumentParser()
-    parser.add_argument("--weights", type=str, default="yolov8n.pt", help="ultralytics detector model path")
-    parser.add_argument("--device", default="", help='cuda device, i.e. 0 or 0,1,2,3 or cpu/mps, "" for auto-detection')
-    parser.add_argument(
-        "--source",
-        type=str,
-        default="https://www.youtube.com/watch?v=dQw4w9WgXcQ",
-        help="video file path or youtube URL",
-    )
-    parser.add_argument("--output-path", type=str, default="output_video.mp4", help="output video file path")
-    parser.add_argument(
-        "--crop-margin-percentage", type=int, default=10, help="percentage of margin to add around detected objects"
-    )
-    parser.add_argument(
-        "--num-video-sequence-samples", type=int, default=8, help="number of video frames to use for classification"
-    )
-    parser.add_argument("--skip-frame", type=int, default=2, help="number of frames to skip between detections")
-    parser.add_argument(
-        "--video-cls-overlap-ratio", type=float, default=0.25, help="overlap ratio between video sequences"
-    )
-    parser.add_argument("--fp16", action="store_true", help="use FP16 for inference")
-    parser.add_argument(
-        "--video-classifier-model", type=str, default="microsoft/xclip-base-patch32", help="video classifier model name"
-    )
-    parser.add_argument(
-        "--labels",
-        nargs="+",
-        type=str,
-        default=["dancing", "singing a song"],
-        help="labels for zero-shot video classification",
-    )
-    return parser.parse_args()
-
-
-def main(opt):
-    """Main function."""
-    run(**vars(opt))
-
-
-if __name__ == "__main__":
-    opt = parse_opt()
-    main(opt)
->>>>>>> 9f22f451
+    main(opt)