--- conflicted
+++ resolved
@@ -1,175 +1,3 @@
-<<<<<<< HEAD
-# Ultralytics YOLO 🚀, AGPL-3.0 license
-# Builds ultralytics/ultralytics:latest images on DockerHub https://hub.docker.com/r/ultralytics
-
-name: Publish Docker Images
-
-on:
-  push:
-    branches: [main]
-    paths-ignore:
-      - "docs/**"
-      - "mkdocs.yml"
-  workflow_dispatch:
-    inputs:
-      Dockerfile:
-        type: boolean
-        description: Use Dockerfile
-        default: true
-      Dockerfile-cpu:
-        type: boolean
-        description: Use Dockerfile-cpu
-        default: true
-      Dockerfile-arm64:
-        type: boolean
-        description: Use Dockerfile-arm64
-        default: true
-      Dockerfile-jetson-jetpack5:
-        type: boolean
-        description: Use Dockerfile-jetson-jetpack5
-        default: true
-      Dockerfile-jetson-jetpack4:
-        type: boolean
-        description: Use Dockerfile-jetson-jetpack4
-        default: true
-      Dockerfile-python:
-        type: boolean
-        description: Use Dockerfile-python
-        default: true
-      Dockerfile-conda:
-        type: boolean
-        description: Use Dockerfile-conda
-        default: true
-      push:
-        type: boolean
-        description: Publish all Images to Docker Hub
-
-jobs:
-  docker:
-    if: github.repository == 'ultralytics/ultralytics'
-    name: Push
-    runs-on: ubuntu-latest
-    strategy:
-      fail-fast: false
-      max-parallel: 6
-      matrix:
-        include:
-          - dockerfile: "Dockerfile"
-            tags: "latest"
-            platforms: "linux/amd64"
-          - dockerfile: "Dockerfile-cpu"
-            tags: "latest-cpu"
-            platforms: "linux/amd64"
-          - dockerfile: "Dockerfile-arm64"
-            tags: "latest-arm64"
-            platforms: "linux/arm64"
-          - dockerfile: "Dockerfile-jetson-jetpack5"
-            tags: "latest-jetson-jetpack5"
-            platforms: "linux/arm64"
-          - dockerfile: "Dockerfile-jetson-jetpack4"
-            tags: "latest-jetson-jetpack4"
-            platforms: "linux/arm64"
-          - dockerfile: "Dockerfile-python"
-            tags: "latest-python"
-            platforms: "linux/amd64"
-          # - dockerfile: "Dockerfile-conda"
-          #   tags: "latest-conda"
-          #   platforms: "linux/amd64"
-    steps:
-      - name: Checkout repo
-        uses: actions/checkout@v4
-        with:
-          fetch-depth: 0 # copy full .git directory to access full git history in Docker images
-
-      - name: Set up QEMU
-        uses: docker/setup-qemu-action@v3
-
-      - name: Set up Docker Buildx
-        uses: docker/setup-buildx-action@v3
-
-      - name: Login to Docker Hub
-        uses: docker/login-action@v3
-        with:
-          username: ${{ secrets.DOCKERHUB_USERNAME }}
-          password: ${{ secrets.DOCKERHUB_TOKEN }}
-
-      - name: Retrieve Ultralytics version
-        id: get_version
-        run: |
-          VERSION=$(grep "^__version__ =" ultralytics/__init__.py | awk -F'"' '{print $2}')
-          echo "Retrieved Ultralytics version: $VERSION"
-          echo "version=$VERSION" >> $GITHUB_OUTPUT
-
-          VERSION_TAG=$(echo "${{ matrix.tags }}" | sed "s/latest/${VERSION}/")
-          echo "Intended version tag: $VERSION_TAG"
-          echo "version_tag=$VERSION_TAG" >> $GITHUB_OUTPUT
-
-      - name: Check if version tag exists on DockerHub
-        id: check_tag
-        run: |
-          RESPONSE=$(curl -s https://hub.docker.com/v2/repositories/ultralytics/ultralytics/tags/$VERSION_TAG)
-          MESSAGE=$(echo $RESPONSE | jq -r '.message')
-          if [[ "$MESSAGE" == "null" ]]; then
-              echo "Tag $VERSION_TAG already exists on DockerHub."
-              echo "exists=true" >> $GITHUB_OUTPUT
-          elif [[ "$MESSAGE" == *"404"* ]]; then
-              echo "Tag $VERSION_TAG does not exist on DockerHub."
-              echo "exists=false" >> $GITHUB_OUTPUT
-          else
-              echo "Unexpected response from DockerHub. Please check manually."
-              echo "exists=false" >> $GITHUB_OUTPUT
-          fi
-        env:
-          VERSION_TAG: ${{ steps.get_version.outputs.version_tag }}
-
-      - name: Build Image
-        if: github.event_name == 'push' || github.event.inputs[matrix.dockerfile] == 'true'
-        uses: nick-invision/retry@v3
-        with:
-          timeout_minutes: 120
-          retry_wait_seconds: 30
-          max_attempts: 2 # retry once
-          command: |
-            docker build \
-            --platform ${{ matrix.platforms }} \
-            -f docker/${{ matrix.dockerfile }} \
-            -t ultralytics/ultralytics:${{ matrix.tags }} \
-            -t ultralytics/ultralytics:${{ steps.get_version.outputs.version_tag }} \
-            .
-
-      - name: Run Tests
-        if: (github.event_name == 'push' || github.event.inputs[matrix.dockerfile] == 'true') && matrix.platforms == 'linux/amd64' && matrix.dockerfile != 'Dockerfile-conda' # arm64 images not supported on GitHub CI runners
-        run: docker run ultralytics/ultralytics:${{ matrix.tags }} /bin/bash -c "pip install pytest && pytest tests"
-
-      - name: Run Benchmarks
-        # WARNING: Dockerfile (GPU) error on TF.js export 'module 'numpy' has no attribute 'object'.
-        if: (github.event_name == 'push' || github.event.inputs[matrix.dockerfile] == 'true') && matrix.platforms == 'linux/amd64' && matrix.dockerfile != 'Dockerfile' && matrix.dockerfile != 'Dockerfile-conda' # arm64 images not supported on GitHub CI runners
-        run: docker run ultralytics/ultralytics:${{ matrix.tags }} yolo benchmark model=yolov8n.pt imgsz=160 verbose=0.318
-
-      - name: Push Docker Image with Ultralytics version tag
-        if: (github.event_name == 'push' || (github.event.inputs[matrix.dockerfile] == 'true' && github.event.inputs.push == 'true')) && steps.check_tag.outputs.exists == 'false' && matrix.dockerfile != 'Dockerfile-conda'
-        run: |
-          docker push ultralytics/ultralytics:${{ steps.get_version.outputs.version_tag }}
-
-      - name: Push Docker Image with latest tag
-        if: github.event_name == 'push' || (github.event.inputs[matrix.dockerfile] == 'true' && github.event.inputs.push == 'true')
-        run: |
-          docker push ultralytics/ultralytics:${{ matrix.tags }}
-          if [[ "${{ matrix.tags }}" == "latest" ]]; then
-            t=ultralytics/ultralytics:latest-runner
-            docker build -f docker/Dockerfile-runner -t $t .
-            docker push $t
-          fi
-
-      - name: Notify on failure
-        if: github.event_name == 'push' && failure() # do not notify on cancelled() as cancelling is performed by hand
-        uses: slackapi/slack-github-action@v1.26.0
-        with:
-          payload: |
-            {"text": "<!channel> GitHub Actions error for ${{ github.workflow }} ❌\n\n\n*Repository:* https://github.com/${{ github.repository }}\n*Action:* https://github.com/${{ github.repository }}/actions/runs/${{ github.run_id }}\n*Author:* ${{ github.actor }}\n*Event:* ${{ github.event_name }}\n"}
-        env:
-          SLACK_WEBHOOK_URL: ${{ secrets.SLACK_WEBHOOK_URL_YOLO }}
-=======
 # Ultralytics YOLO 🚀, AGPL-3.0 license
 # Builds ultralytics/ultralytics:latest images on DockerHub https://hub.docker.com/r/ultralytics
 
@@ -355,5 +183,4 @@
           payload: |
             {"text": "<!channel> GitHub Actions error for ${{ github.workflow }} ❌\n\n\n*Repository:* https://github.com/${{ github.repository }}\n*Action:* https://github.com/${{ github.repository }}/actions/runs/${{ github.run_id }}\n*Author:* ${{ github.actor }}\n*Event:* ${{ github.event_name }}\n"}
         env:
-          SLACK_WEBHOOK_URL: ${{ secrets.SLACK_WEBHOOK_URL_YOLO }}
->>>>>>> 9f22f451
+          SLACK_WEBHOOK_URL: ${{ secrets.SLACK_WEBHOOK_URL_YOLO }}