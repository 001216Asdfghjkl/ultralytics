---
comments: true
description: Discover how to use YOLOv8 predict mode for various tasks. Learn about different inference sources like images, videos, and data formats.
keywords: Ultralytics, YOLOv8, predict mode, inference sources, prediction tasks, streaming mode, image processing, video processing, machine learning, AI
---

<img width="1024" src="https://github.com/ultralytics/assets/raw/main/yolov8/banner-integrations.png">

YOLOv8 **predict mode** can generate predictions for various tasks, returning either a list of `Results` objects or a
memory-efficient generator of `Results` objects when using the streaming mode. Enable streaming mode by
passing `stream=True` in the predictor's call method.

!!! example "Predict"

    === "Return a list with `stream=False`"
        ```python
        from ultralytics import YOLO

        # Load a model
        model = YOLO('yolov8n.pt')  # pretrained YOLOv8n model

        # Run batched inference on a list of images
        results = model(['im1.jpg', 'im2.jpg'])  # return a list of Results objects

        # Process results list
        for result in results:
            boxes = result.boxes  # Boxes object for bbox outputs
            masks = result.masks  # Masks object for segmentation masks outputs
            keypoints = result.keypoints  # Keypoints object for pose outputs
            probs = result.probs  # Class probabilities for classification outputs
        ```

    === "Return a generator with `stream=True`"
        ```python
        from ultralytics import YOLO

        # Load a model
        model = YOLO('yolov8n.pt')  # pretrained YOLOv8n model

        # Run batched inference on a list of images
        results = model(['im1.jpg', 'im2.jpg'], stream=True)  # return a generator of Results objects

        # Process results generator
        for result in results:
            boxes = result.boxes  # Boxes object for bbox outputs
            masks = result.masks  # Masks object for segmentation masks outputs
            keypoints = result.keypoints  # Keypoints object for pose outputs
            probs = result.probs  # Class probabilities for classification outputs
        ```

## Inference Sources

YOLOv8 can process different types of input sources for inference, as shown in the table below. The sources include static images, video streams, and various data formats. The table also indicates whether each source can be used in streaming mode with the argument `stream=True` ✅. Streaming mode is beneficial for processing videos or live streams as it creates a generator of results instead of loading all frames into memory.

!!! tip "Tip"

    Use `stream=True` for processing long videos or large datasets to efficiently manage memory. When `stream=False`, the results for all frames or data points are stored in memory, which can quickly add up and cause out-of-memory errors for large inputs. In contrast, `stream=True` utilizes a generator, which only keeps the results of the current frame or data point in memory, significantly reducing memory consumption and preventing out-of-memory issues.

| Source      | Argument                                   | Type                                  | Notes                                                                      |
|-------------|--------------------------------------------|---------------------------------------|----------------------------------------------------------------------------|
| image       | `'image.jpg'`                              | `str` or `Path`                       | Single image file.                                                         |
| URL         | `'https://ultralytics.com/images/bus.jpg'` | `str`                                 | URL to an image.                                                           |
| screenshot  | `'screen'`                                 | `str`                                 | Capture a screenshot.                                                      |
| PIL         | `Image.open('im.jpg')`                     | `PIL.Image`                           | HWC format with RGB channels.                                              |
| OpenCV      | `cv2.imread('im.jpg')`                     | `np.ndarray` of `uint8 (0-255)`       | HWC format with BGR channels.                                              |
| numpy       | `np.zeros((640,1280,3))`                   | `np.ndarray` of `uint8 (0-255)`       | HWC format with BGR channels.                                              |
| torch       | `torch.zeros(16,3,320,640)`                | `torch.Tensor` of `float32 (0.0-1.0)` | BCHW format with RGB channels.                                             |
| CSV         | `'sources.csv'`                            | `str` or `Path`                       | CSV file containing paths to images, videos, or directories.               |
| video ✅     | `'video.mp4'`                              | `str` or `Path`                       | Video file in formats like MP4, AVI, etc.                                  |
| directory ✅ | `'path/'`                                  | `str` or `Path`                       | Path to a directory containing images or videos.                           |
| glob ✅      | `'path/*.jpg'`                             | `str`                                 | Glob pattern to match multiple files. Use the `*` character as a wildcard. |
| YouTube ✅   | `'https://youtu.be/Zgi9g1ksQHc'`           | `str`                                 | URL to a YouTube video.                                                    |
| stream ✅    | `'rtsp://example.com/media.mp4'`           | `str`                                 | URL for streaming protocols such as RTSP, RTMP, or an IP address.          |

Below are code examples for using each source type:

!!! example "Prediction sources"

    === "image"
        Run inference on an image file.
        ```python
        from ultralytics import YOLO

        # Load a pretrained YOLOv8n model
        model = YOLO('yolov8n.pt')

        # Define path to the image file
        source = 'path/to/image.jpg'

        # Run inference on the source
        results = model(source)  # list of Results objects
        ```

    === "screenshot"
        Run inference on the current screen content as a screenshot.
        ```python
        from ultralytics import YOLO

        # Load a pretrained YOLOv8n model
        model = YOLO('yolov8n.pt')

        # Define current screenshot as source
        source = 'screen'

        # Run inference on the source
        results = model(source)  # list of Results objects
        ```

    === "URL"
        Run inference on an image or video hosted remotely via URL.
        ```python
        from ultralytics import YOLO

        # Load a pretrained YOLOv8n model
        model = YOLO('yolov8n.pt')

        # Define remote image or video URL
        source = 'https://ultralytics.com/images/bus.jpg'
<<<<<<< HEAD
        source = 'https://github.com/ultralytics/yolov5/releases/download/v1.0/decelera_landscape_min.mov'
    
=======

>>>>>>> b5ea8ce8
        # Run inference on the source
        results = model(source)  # list of Results objects
        ```

    === "PIL"
        Run inference on an image opened with Python Imaging Library (PIL).
        ```python
        from PIL import Image
        from ultralytics import YOLO

        # Load a pretrained YOLOv8n model
        model = YOLO('yolov8n.pt')

        # Open an image using PIL
        source = Image.open('path/to/image.jpg')

        # Run inference on the source
        results = model(source)  # list of Results objects
        ```

    === "OpenCV"
        Run inference on an image read with OpenCV.
        ```python
        import cv2
        from ultralytics import YOLO

        # Load a pretrained YOLOv8n model
        model = YOLO('yolov8n.pt')

        # Read an image using OpenCV
        source = cv2.imread('path/to/image.jpg')

        # Run inference on the source
        results = model(source)  # list of Results objects
        ```

    === "numpy"
        Run inference on an image represented as a numpy array.
        ```python
        import numpy as np
        from ultralytics import YOLO

        # Load a pretrained YOLOv8n model
        model = YOLO('yolov8n.pt')

        # Create a random numpy array of HWC shape (640, 640, 3) with values in range [0, 255] and type uint8
        source = np.random.randint(low=0, high=255, size=(640, 640, 3), dtype='uint8')

        # Run inference on the source
        results = model(source)  # list of Results objects
        ```

    === "torch"
        Run inference on an image represented as a PyTorch tensor.
        ```python
        import torch
        from ultralytics import YOLO

        # Load a pretrained YOLOv8n model
        model = YOLO('yolov8n.pt')

        # Create a random torch tensor of BCHW shape (1, 3, 640, 640) with values in range [0, 1] and type float32
        source = torch.rand(1, 3, 640, 640, dtype=torch.float32)

        # Run inference on the source
        results = model(source)  # list of Results objects
        ```

    === "CSV"
        Run inference on a collection of images, URLs, videos and directories listed in a CSV file.
        ```python
        import torch
        from ultralytics import YOLO

        # Load a pretrained YOLOv8n model
        model = YOLO('yolov8n.pt')

        # Define a path to a CSV file with images, URLs, videos and directories
        source = 'path/to/file.csv'

        # Run inference on the source
        results = model(source)  # list of Results objects
        ```

    === "video"
        Run inference on a video file. By using `stream=True`, you can create a generator of Results objects to reduce memory usage.
        ```python
        from ultralytics import YOLO

        # Load a pretrained YOLOv8n model
        model = YOLO('yolov8n.pt')

        # Define path to video file
        source = 'path/to/video.mp4'

        # Run inference on the source
        results = model(source, stream=True)  # generator of Results objects
        ```

    === "directory"
        Run inference on all images and videos in a directory. To also capture images and videos in subdirectories use a glob pattern, i.e. `path/to/dir/**/*`.
        ```python
        from ultralytics import YOLO

        # Load a pretrained YOLOv8n model
        model = YOLO('yolov8n.pt')

        # Define path to directory containing images and videos for inference
        source = 'path/to/dir'

        # Run inference on the source
        results = model(source, stream=True)  # generator of Results objects
        ```

    === "glob"
        Run inference on all images and videos that match a glob expression with `*` characters.
        ```python
        from ultralytics import YOLO

        # Load a pretrained YOLOv8n model
        model = YOLO('yolov8n.pt')

        # Define a glob search for all JPG files in a directory
        source = 'path/to/dir/*.jpg'

        # OR define a recursive glob search for all JPG files including subdirectories
        source = 'path/to/dir/**/*.jpg'

        # Run inference on the source
        results = model(source, stream=True)  # generator of Results objects
        ```

    === "YouTube"
        Run inference on a YouTube video. By using `stream=True`, you can create a generator of Results objects to reduce memory usage for long videos.
        ```python
        from ultralytics import YOLO

        # Load a pretrained YOLOv8n model
        model = YOLO('yolov8n.pt')

        # Define source as YouTube video URL
        source = 'https://youtu.be/Zgi9g1ksQHc'

        # Run inference on the source
        results = model(source, stream=True)  # generator of Results objects
        ```

    === "Stream"
        Run inference on remote streaming sources using RTSP, RTMP, and IP address protocols.
        ```python
        from ultralytics import YOLO

        # Load a pretrained YOLOv8n model
        model = YOLO('yolov8n.pt')

        # Define source as RTSP, RTMP or IP streaming address
        source = 'rtsp://example.com/media.mp4'

        # Run inference on the source
        results = model(source, stream=True)  # generator of Results objects
        ```

## Inference Arguments

`model.predict` accepts multiple arguments that control the prediction operation. These arguments can be passed directly to `model.predict`:
!!! example

    ```python
    model.predict(source, save=True, imgsz=320, conf=0.5)
    ```

All supported arguments:

| Key            | Value                  | Description                                                                    |
|----------------|------------------------|--------------------------------------------------------------------------------|
| `source`       | `'ultralytics/assets'` | source directory for images or videos                                          |
| `conf`         | `0.25`                 | object confidence threshold for detection                                      |
| `iou`          | `0.7`                  | intersection over union (IoU) threshold for NMS                                |
| `imgsz`        | `640`                  | image size as scalar or (h, w) list, i.e. (640, 480)                           |
| `half`         | `False`                | use half precision (FP16)                                                      |
| `device`       | `None`                 | device to run on, i.e. cuda device=0/1/2/3 or device=cpu                       |
| `show`         | `False`                | show results if possible                                                       |
| `save`         | `False`                | save images with results                                                       |
| `save_txt`     | `False`                | save results as .txt file                                                      |
| `save_conf`    | `False`                | save results with confidence scores                                            |
| `save_crop`    | `False`                | save cropped images with results                                               |
| `hide_labels`  | `False`                | hide labels                                                                    |
| `hide_conf`    | `False`                | hide confidence scores                                                         |
| `max_det`      | `300`                  | maximum number of detections per image                                         |
| `vid_stride`   | `False`                | video frame-rate stride                                                        |
| `line_width`   | `None`                 | The line width of the bounding boxes. If None, it is scaled to the image size. |
| `visualize`    | `False`                | visualize model features                                                       |
| `augment`      | `False`                | apply image augmentation to prediction sources                                 |
| `agnostic_nms` | `False`                | class-agnostic NMS                                                             |
| `retina_masks` | `False`                | use high-resolution segmentation masks                                         |
| `classes`      | `None`                 | filter results by class, i.e. class=0, or class=[0,2,3]                        |
| `boxes`        | `True`                 | Show boxes in segmentation predictions                                         |

## Image and Video Formats

YOLOv8 supports various image and video formats, as specified in [data/utils.py](https://github.com/ultralytics/ultralytics/blob/main/ultralytics/data/utils.py). See the tables below for the valid suffixes and example predict commands.

### Image Suffixes

The below table contains valid Ultralytics image formats.

| Image Suffixes | Example Predict Command          | Reference                                                                     |
|----------------|----------------------------------|-------------------------------------------------------------------------------|
| .bmp           | `yolo predict source=image.bmp`  | [Microsoft BMP File Format](https://en.wikipedia.org/wiki/BMP_file_format)    |
| .dng           | `yolo predict source=image.dng`  | [Adobe DNG](https://www.adobe.com/products/photoshop/extend.displayTab2.html) |
| .jpeg          | `yolo predict source=image.jpeg` | [JPEG](https://en.wikipedia.org/wiki/JPEG)                                    |
| .jpg           | `yolo predict source=image.jpg`  | [JPEG](https://en.wikipedia.org/wiki/JPEG)                                    |
| .mpo           | `yolo predict source=image.mpo`  | [Multi Picture Object](https://fileinfo.com/extension/mpo)                    |
| .png           | `yolo predict source=image.png`  | [Portable Network Graphics](https://en.wikipedia.org/wiki/PNG)                |
| .tif           | `yolo predict source=image.tif`  | [Tag Image File Format](https://en.wikipedia.org/wiki/TIFF)                   |
| .tiff          | `yolo predict source=image.tiff` | [Tag Image File Format](https://en.wikipedia.org/wiki/TIFF)                   |
| .webp          | `yolo predict source=image.webp` | [WebP](https://en.wikipedia.org/wiki/WebP)                                    |
| .pfm           | `yolo predict source=image.pfm`  | [Portable FloatMap](https://en.wikipedia.org/wiki/Netpbm#File_formats)        |

### Video Suffixes

The below table contains valid Ultralytics video formats.

| Video Suffixes | Example Predict Command          | Reference                                                                        |
|----------------|----------------------------------|----------------------------------------------------------------------------------|
| .asf           | `yolo predict source=video.asf`  | [Advanced Systems Format](https://en.wikipedia.org/wiki/Advanced_Systems_Format) |
| .avi           | `yolo predict source=video.avi`  | [Audio Video Interleave](https://en.wikipedia.org/wiki/Audio_Video_Interleave)   |
| .gif           | `yolo predict source=video.gif`  | [Graphics Interchange Format](https://en.wikipedia.org/wiki/GIF)                 |
| .m4v           | `yolo predict source=video.m4v`  | [MPEG-4 Part 14](https://en.wikipedia.org/wiki/M4V)                              |
| .mkv           | `yolo predict source=video.mkv`  | [Matroska](https://en.wikipedia.org/wiki/Matroska)                               |
| .mov           | `yolo predict source=video.mov`  | [QuickTime File Format](https://en.wikipedia.org/wiki/QuickTime_File_Format)     |
| .mp4           | `yolo predict source=video.mp4`  | [MPEG-4 Part 14 - Wikipedia](https://en.wikipedia.org/wiki/MPEG-4_Part_14)       |
| .mpeg          | `yolo predict source=video.mpeg` | [MPEG-1 Part 2](https://en.wikipedia.org/wiki/MPEG-1)                            |
| .mpg           | `yolo predict source=video.mpg`  | [MPEG-1 Part 2](https://en.wikipedia.org/wiki/MPEG-1)                            |
| .ts            | `yolo predict source=video.ts`   | [MPEG Transport Stream](https://en.wikipedia.org/wiki/MPEG_transport_stream)     |
| .wmv           | `yolo predict source=video.wmv`  | [Windows Media Video](https://en.wikipedia.org/wiki/Windows_Media_Video)         |
| .webm          | `yolo predict source=video.webm` | [WebM Project](https://en.wikipedia.org/wiki/WebM)                               |

## Working with Results

The `Results` object contains the following components:

- `Results.boxes`: `Boxes` object with properties and methods for manipulating bounding boxes
- `Results.masks`: `Masks` object for indexing masks or getting segment coordinates
- `Results.keypoints`: `Keypoints` object for with properties and methods for manipulating predicted keypoints.
- `Results.probs`: `Probs` object for containing class probabilities.
- `Results.orig_img`: Original image loaded in memory
- `Results.path`: `Path` containing the path to the input image

Each result is composed of a `torch.Tensor` by default, which allows for easy manipulation:

!!! example "Results"

    ```python
    results = results.cuda()
    results = results.cpu()
    results = results.to('cpu')
    results = results.numpy()
    ```

### Boxes

`Boxes` object can be used to index, manipulate, and convert bounding boxes to different formats. Box format conversion
operations are cached, meaning they're only calculated once per object, and those values are reused for future calls.

- Indexing a `Boxes` object returns a `Boxes` object:

!!! example "Boxes"

    ```python
    results = model(img)
    boxes = results[0].boxes
    box = boxes[0]  # returns one box
    box.xyxy
    ```

- Properties and conversions

!!! example "Boxes Properties"

    ```python
    boxes.xyxy  # box with xyxy format, (N, 4)
    boxes.xywh  # box with xywh format, (N, 4)
    boxes.xyxyn  # box with xyxy format but normalized, (N, 4)
    boxes.xywhn  # box with xywh format but normalized, (N, 4)
    boxes.conf  # confidence score, (N, )
    boxes.cls  # cls, (N, )
    boxes.data  # raw bboxes tensor, (N, 6) or boxes.boxes
    ```

### Masks

`Masks` object can be used index, manipulate and convert masks to segments. The segment conversion operation is cached.

!!! example "Masks"

    ```python
    results = model(inputs)
    masks = results[0].masks  # Masks object
    masks.xy  # x, y segments (pixels), List[segment] * N
    masks.xyn  # x, y segments (normalized), List[segment] * N
    masks.data  # raw masks tensor, (N, H, W) or masks.masks
    ```

### Keypoints

`Keypoints` object can be used index, manipulate and normalize coordinates. The keypoint conversion operation is cached.

!!! example "Keypoints"

    ```python
    results = model(inputs)
    keypoints = results[0].keypoints  # Masks object
    keypoints.xy  # x, y keypoints (pixels), (num_dets, num_kpts, 2/3), the last dimension can be 2 or 3, depends the model.
    keypoints.xyn  # x, y keypoints (normalized), (num_dets, num_kpts, 2/3)
    keypoints.conf  # confidence score(num_dets, num_kpts) of each keypoint if the last dimension is 3.
    keypoints.data  # raw keypoints tensor, (num_dets, num_kpts, 2/3)
    ```

### probs

`Probs` object can be used index, get top1&top5 indices and scores of classification.

!!! example "Probs"

    ```python
    results = model(inputs)
    probs = results[0].probs  # cls prob, (num_class, )
    probs.top5    # The top5 indices of classification, List[Int] * 5.
    probs.top1    # The top1 indices of classification, a value with Int type.
    probs.top5conf  # The top5 scores of classification, a tensor with shape (5, ).
    probs.top1conf  # The top1 scores of classification. a value with torch.tensor type.
    keypoints.data  # raw probs tensor, (num_class, )
    ```

Class reference documentation for `Results` module and its components can be found [here](../reference/engine/results.md)

## Plotting results

You can use `plot()` function of `Result` object to plot results on in image object. It plots all components(boxes,
masks, classification probabilities, etc.) found in the results object

!!! example "Plotting"

    ```python
    res = model(img)
    res_plotted = res[0].plot()
    cv2.imshow("result", res_plotted)
    ```

| Argument                      | Description                                                                            |
|-------------------------------|----------------------------------------------------------------------------------------|
| `conf (bool)`                 | Whether to plot the detection confidence score.                                        |
| `line_width (int, optional)`  | The line width of the bounding boxes. If None, it is scaled to the image size.         |
| `font_size (float, optional)` | The font size of the text. If None, it is scaled to the image size.                    |
| `font (str)`                  | The font to use for the text.                                                          |
| `pil (bool)`                  | Whether to use PIL for image plotting.                                                 |
| `example (str)`               | An example string to display. Useful for indicating the expected format of the output. |
| `img (numpy.ndarray)`         | Plot to another image. if not, plot to original image.                                 |
| `labels (bool)`               | Whether to plot the label of bounding boxes.                                           |
| `boxes (bool)`                | Whether to plot the bounding boxes.                                                    |
| `masks (bool)`                | Whether to plot the masks.                                                             |
| `probs (bool)`                | Whether to plot classification probability.                                            |

## Streaming Source `for`-loop

Here's a Python script using OpenCV (cv2) and YOLOv8 to run inference on video frames. This script assumes you have already installed the necessary packages (opencv-python and ultralytics).

!!! example "Streaming for-loop"

    ```python
    import cv2
    from ultralytics import YOLO

    # Load the YOLOv8 model
    model = YOLO('yolov8n.pt')

    # Open the video file
    video_path = "path/to/your/video/file.mp4"
    cap = cv2.VideoCapture(video_path)

    # Loop through the video frames
    while cap.isOpened():
        # Read a frame from the video
        success, frame = cap.read()

        if success:
            # Run YOLOv8 inference on the frame
            results = model(frame)

            # Visualize the results on the frame
            annotated_frame = results[0].plot()

            # Display the annotated frame
            cv2.imshow("YOLOv8 Inference", annotated_frame)

            # Break the loop if 'q' is pressed
            if cv2.waitKey(1) & 0xFF == ord("q"):
                break
        else:
            # Break the loop if the end of the video is reached
            break

    # Release the video capture object and close the display window
    cap.release()
    cv2.destroyAllWindows()
    ```<|MERGE_RESOLUTION|>--- conflicted
+++ resolved
@@ -116,12 +116,8 @@
 
         # Define remote image or video URL
         source = 'https://ultralytics.com/images/bus.jpg'
-<<<<<<< HEAD
         source = 'https://github.com/ultralytics/yolov5/releases/download/v1.0/decelera_landscape_min.mov'
     
-=======
-
->>>>>>> b5ea8ce8
         # Run inference on the source
         results = model(source)  # list of Results objects
         ```
