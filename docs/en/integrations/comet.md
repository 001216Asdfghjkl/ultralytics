<<<<<<< HEAD
---
comments: true
description: Learn to simplify the logging of YOLOv8 training with Comet ML. This guide covers installation, setup, real-time insights, and custom logging.
keywords: YOLOv8, Comet ML, logging, machine learning, training, model checkpoints, metrics, installation, configuration, real-time insights, custom logging
---

# Elevating YOLOv8 Training: Simplify Your Logging Process with Comet ML

Logging key training details such as parameters, metrics, image predictions, and model checkpoints is essential in machine learning—it keeps your project transparent, your progress measurable, and your results repeatable.

[Ultralytics YOLOv8](https://ultralytics.com) seamlessly integrates with Comet ML, efficiently capturing and optimizing every aspect of your YOLOv8 object detection model's training process. In this guide, we'll cover the installation process, Comet ML setup, real-time insights, custom logging, and offline usage, ensuring that your YOLOv8 training is thoroughly documented and fine-tuned for outstanding results.

## Comet ML

<p align="center">
  <img width="640" src="https://www.comet.com/docs/v2/img/landing/home-hero.svg" alt="Comet ML Overview">
</p>

[Comet ML](https://www.comet.ml/) is a platform for tracking, comparing, explaining, and optimizing machine learning models and experiments. It allows you to log metrics, parameters, media, and more during your model training and monitor your experiments through an aesthetically pleasing web interface. Comet ML helps data scientists iterate more rapidly, enhances transparency and reproducibility, and aids in the development of production models.

## Harnessing the Power of YOLOv8 and Comet ML

By combining Ultralytics YOLOv8 with Comet ML, you unlock a range of benefits. These include simplified experiment management, real-time insights for quick adjustments, flexible and tailored logging options, and the ability to log experiments offline when internet access is limited. This integration empowers you to make data-driven decisions, analyze performance metrics, and achieve exceptional results.

## Installation

To install the required packages, run:

!!! Tip "Installation"

    === "CLI"

        ```bash
        # Install the required packages for YOLOv8 and Comet ML
        pip install ultralytics comet_ml torch torchvision
        ```

## Configuring Comet ML

After installing the required packages, you'll need to sign up, get a [Comet API Key](https://www.comet.com/signup), and configure it.

!!! Tip "Configuring Comet ML"

    === "CLI"

        ```bash
        # Set your Comet Api Key
        export COMET_API_KEY=<Your API Key>
        ```

Then, you can initialize your Comet project. Comet will automatically detect the API key and proceed with the setup.

```python
import comet_ml

comet_ml.init(project_name="comet-example-yolov8-coco128")
```

If you are using a Google Colab notebook, the code above will prompt you to enter your API key for initialization.

## Usage

Before diving into the usage instructions, be sure to check out the range of [YOLOv8 models offered by Ultralytics](../models/index.md). This will help you choose the most appropriate model for your project requirements.

!!! Example "Usage"

    === "Python"

        ```python
        from ultralytics import YOLO

        # Load a model
        model = YOLO("yolov8n.pt")

        # train the model
        results = model.train(
            data="coco8.yaml",
            project="comet-example-yolov8-coco128",
            batch=32,
            save_period=1,
            save_json=True,
            epochs=3,
        )
        ```

After running the training code, Comet ML will create an experiment in your Comet workspace to track the run automatically. You will then be provided with a link to view the detailed logging of your [YOLOv8 model's training](../modes/train.md) process.

Comet automatically logs the following data with no additional configuration: metrics such as mAP and loss, hyperparameters, model checkpoints, interactive confusion matrix, and image bounding box predictions.

## Understanding Your Model's Performance with Comet ML Visualizations

Let's dive into what you'll see on the Comet ML dashboard once your YOLOv8 model begins training. The dashboard is where all the action happens, presenting a range of automatically logged information through visuals and statistics. Here's a quick tour:

**Experiment Panels**

The experiment panels section of the Comet ML dashboard organize and present the different runs and their metrics, such as segment mask loss, class loss, precision, and mean average precision.

<p align="center">
  <img width="640" src="https://www.comet.com/site/wp-content/uploads/2023/07/1_I20ts7j995-D86-BvtWYaw.png" alt="Comet ML Overview">
</p>

**Metrics**

In the metrics section, you have the option to examine the metrics in a tabular format as well, which is displayed in a dedicated pane as illustrated here.

<p align="center">
  <img width="640" src="https://www.comet.com/site/wp-content/uploads/2023/07/1_FNAkQKq9o02wRRSCJh4gDw.png" alt="Comet ML Overview">
</p>

**Interactive Confusion Matrix**

The confusion matrix, found in the Confusion Matrix tab, provides an interactive way to assess the model's classification accuracy. It details the correct and incorrect predictions, allowing you to understand the model's strengths and weaknesses.

<p align="center">
  <img width="640" src="https://www.comet.com/site/wp-content/uploads/2023/07/1_h-Nf-tCm8HbsvVK0d6rTng-1500x768.png" alt="Comet ML Overview">
</p>

**System Metrics**

Comet ML logs system metrics to help identify any bottlenecks in the training process. It includes metrics such as GPU utilization, GPU memory usage, CPU utilization, and RAM usage. These are essential for monitoring the efficiency of resource usage during model training.

<p align="center">
  <img width="640" src="https://www.comet.com/site/wp-content/uploads/2023/07/1_B7dmqqUMyOtyH9XsVMr58Q.png" alt="Comet ML Overview">
</p>

## Customizing Comet ML Logging

Comet ML offers the flexibility to customize its logging behavior by setting environment variables. These configurations allow you to tailor Comet ML to your specific needs and preferences. Here are some helpful customization options:

### Logging Image Predictions

You can control the number of image predictions that Comet ML logs during your experiments. By default, Comet ML logs 100 image predictions from the validation set. However, you can change this number to better suit your requirements. For example, to log 200 image predictions, use the following code:

```python
import os

os.environ["COMET_MAX_IMAGE_PREDICTIONS"] = "200"
```

### Batch Logging Interval

Comet ML allows you to specify how often batches of image predictions are logged. The `COMET_EVAL_BATCH_LOGGING_INTERVAL` environment variable controls this frequency. The default setting is 1, which logs predictions from every validation batch. You can adjust this value to log predictions at a different interval. For instance, setting it to 4 will log predictions from every fourth batch.

```python
import os

os.environ["COMET_EVAL_BATCH_LOGGING_INTERVAL"] = "4"
```

### Disabling Confusion Matrix Logging

In some cases, you may not want to log the confusion matrix from your validation set after every epoch. You can disable this feature by setting the `COMET_EVAL_LOG_CONFUSION_MATRIX` environment variable to "false." The confusion matrix will only be logged once, after the training is completed.

```python
import os

os.environ["COMET_EVAL_LOG_CONFUSION_MATRIX"] = "false"
```

### Offline Logging

If you find yourself in a situation where internet access is limited, Comet ML provides an offline logging option. You can set the `COMET_MODE` environment variable to "offline" to enable this feature. Your experiment data will be saved locally in a directory that you can later upload to Comet ML when internet connectivity is available.

```python
import os

os.environ["COMET_MODE"] = "offline"
```

## Summary

This guide has walked you through integrating Comet ML with Ultralytics' YOLOv8. From installation to customization, you've learned to streamline experiment management, gain real-time insights, and adapt logging to your project's needs.

Explore [Comet ML's official documentation](https://www.comet.com/docs/v2/integrations/third-party-tools/yolov8/) for more insights on integrating with YOLOv8.

Furthermore, if you're looking to dive deeper into the practical applications of YOLOv8, specifically for image segmentation tasks, this detailed guide on [fine-tuning YOLOv8 with Comet ML](https://www.comet.com/site/blog/fine-tuning-yolov8-for-image-segmentation-with-comet/) offers valuable insights and step-by-step instructions to enhance your model's performance.

Additionally, to explore other exciting integrations with Ultralytics, check out the [integration guide page](../integrations/index.md), which offers a wealth of resources and information.

## FAQ

### How do I integrate Comet ML with Ultralytics YOLOv8 for training?

To integrate Comet ML with Ultralytics YOLOv8, follow these steps:

1. **Install the required packages**:

    ```bash
    pip install ultralytics comet_ml torch torchvision
    ```

2. **Set up your Comet API Key**:

    ```bash
    export COMET_API_KEY=<Your API Key>
    ```

3. **Initialize your Comet project in your Python code**:

    ```python
    import comet_ml

    comet_ml.init(project_name="comet-example-yolov8-coco128")
    ```

4. **Train your YOLOv8 model and log metrics**:

    ```python
    from ultralytics import YOLO

    model = YOLO("yolov8n.pt")
    results = model.train(
        data="coco8.yaml", project="comet-example-yolov8-coco128", batch=32, save_period=1, save_json=True, epochs=3
    )
    ```

For more detailed instructions, refer to the [Comet ML configuration section](#configuring-comet-ml).

### What are the benefits of using Comet ML with YOLOv8?

By integrating Ultralytics YOLOv8 with Comet ML, you can:

- **Monitor real-time insights**: Get instant feedback on your training results, allowing for quick adjustments.
- **Log extensive metrics**: Automatically capture essential metrics such as mAP, loss, hyperparameters, and model checkpoints.
- **Track experiments offline**: Log your training runs locally when internet access is unavailable.
- **Compare different training runs**: Use the interactive Comet ML dashboard to analyze and compare multiple experiments.

By leveraging these features, you can optimize your machine learning workflows for better performance and reproducibility. For more information, visit the [Comet ML integration guide](../integrations/index.md).

### How do I customize the logging behavior of Comet ML during YOLOv8 training?

Comet ML allows for extensive customization of its logging behavior using environment variables:

- **Change the number of image predictions logged**:

    ```python
    import os

    os.environ["COMET_MAX_IMAGE_PREDICTIONS"] = "200"
    ```

- **Adjust batch logging interval**:

    ```python
    import os

    os.environ["COMET_EVAL_BATCH_LOGGING_INTERVAL"] = "4"
    ```

- **Disable confusion matrix logging**:

    ```python
    import os

    os.environ["COMET_EVAL_LOG_CONFUSION_MATRIX"] = "false"
    ```

For more customization options, refer to the [Customizing Comet ML Logging](#customizing-comet-ml-logging) section.

### How do I view detailed metrics and visualizations of my YOLOv8 training on Comet ML?

Once your YOLOv8 model starts training, you can access a wide range of metrics and visualizations on the Comet ML dashboard. Key features include:

- **Experiment Panels**: View different runs and their metrics, including segment mask loss, class loss, and mean average precision.
- **Metrics**: Examine metrics in tabular format for detailed analysis.
- **Interactive Confusion Matrix**: Assess classification accuracy with an interactive confusion matrix.
- **System Metrics**: Monitor GPU and CPU utilization, memory usage, and other system metrics.

For a detailed overview of these features, visit the [Understanding Your Model's Performance with Comet ML Visualizations](#understanding-your-models-performance-with-comet-ml-visualizations) section.

### Can I use Comet ML for offline logging when training YOLOv8 models?

Yes, you can enable offline logging in Comet ML by setting the `COMET_MODE` environment variable to "offline":

```python
import os

os.environ["COMET_MODE"] = "offline"
```

This feature allows you to log your experiment data locally, which can later be uploaded to Comet ML when internet connectivity is available. This is particularly useful when working in environments with limited internet access. For more details, refer to the [Offline Logging](#offline-logging) section.
=======
---
comments: true
description: Learn to simplify the logging of YOLOv8 training with Comet ML. This guide covers installation, setup, real-time insights, and custom logging.
keywords: YOLOv8, Comet ML, logging, machine learning, training, model checkpoints, metrics, installation, configuration, real-time insights, custom logging
---

# Elevating YOLOv8 Training: Simplify Your Logging Process with Comet ML

Logging key training details such as parameters, metrics, image predictions, and model checkpoints is essential in machine learning—it keeps your project transparent, your progress measurable, and your results repeatable.

[Ultralytics YOLOv8](https://ultralytics.com) seamlessly integrates with Comet ML, efficiently capturing and optimizing every aspect of your YOLOv8 object detection model's training process. In this guide, we'll cover the installation process, Comet ML setup, real-time insights, custom logging, and offline usage, ensuring that your YOLOv8 training is thoroughly documented and fine-tuned for outstanding results.

## Comet ML

<p align="center">
  <img width="640" src="https://www.comet.com/docs/v2/img/landing/home-hero.svg" alt="Comet ML Overview">
</p>

[Comet ML](https://www.comet.ml/) is a platform for tracking, comparing, explaining, and optimizing machine learning models and experiments. It allows you to log metrics, parameters, media, and more during your model training and monitor your experiments through an aesthetically pleasing web interface. Comet ML helps data scientists iterate more rapidly, enhances transparency and reproducibility, and aids in the development of production models.

## Harnessing the Power of YOLOv8 and Comet ML

By combining Ultralytics YOLOv8 with Comet ML, you unlock a range of benefits. These include simplified experiment management, real-time insights for quick adjustments, flexible and tailored logging options, and the ability to log experiments offline when internet access is limited. This integration empowers you to make data-driven decisions, analyze performance metrics, and achieve exceptional results.

## Installation

To install the required packages, run:

!!! Tip "Installation"

    === "CLI"

        ```bash
        # Install the required packages for YOLOv8 and Comet ML
        pip install ultralytics comet_ml torch torchvision
        ```

## Configuring Comet ML

After installing the required packages, you'll need to sign up, get a [Comet API Key](https://www.comet.com/signup), and configure it.

!!! Tip "Configuring Comet ML"

    === "CLI"

        ```bash
        # Set your Comet Api Key
        export COMET_API_KEY=<Your API Key>
        ```

Then, you can initialize your Comet project. Comet will automatically detect the API key and proceed with the setup.

```python
import comet_ml

comet_ml.login(project_name="comet-example-yolov8-coco128")
```

If you are using a Google Colab notebook, the code above will prompt you to enter your API key for initialization.

## Usage

Before diving into the usage instructions, be sure to check out the range of [YOLOv8 models offered by Ultralytics](../models/index.md). This will help you choose the most appropriate model for your project requirements.

!!! Example "Usage"

    === "Python"

        ```python
        from ultralytics import YOLO

        # Load a model
        model = YOLO("yolov8n.pt")

        # Train the model
        results = model.train(
            data="coco8.yaml",
            project="comet-example-yolov8-coco128",
            batch=32,
            save_period=1,
            save_json=True,
            epochs=3,
        )
        ```

After running the training code, Comet ML will create an experiment in your Comet workspace to track the run automatically. You will then be provided with a link to view the detailed logging of your [YOLOv8 model's training](../modes/train.md) process.

Comet automatically logs the following data with no additional configuration: metrics such as mAP and loss, hyperparameters, model checkpoints, interactive confusion matrix, and image bounding box predictions.

## Understanding Your Model's Performance with Comet ML Visualizations

Let's dive into what you'll see on the Comet ML dashboard once your YOLOv8 model begins training. The dashboard is where all the action happens, presenting a range of automatically logged information through visuals and statistics. Here's a quick tour:

**Experiment Panels**

The experiment panels section of the Comet ML dashboard organize and present the different runs and their metrics, such as segment mask loss, class loss, precision, and mean average precision.

<p align="center">
  <img width="640" src="https://www.comet.com/site/wp-content/uploads/2023/07/1_I20ts7j995-D86-BvtWYaw.png" alt="Comet ML Overview">
</p>

**Metrics**

In the metrics section, you have the option to examine the metrics in a tabular format as well, which is displayed in a dedicated pane as illustrated here.

<p align="center">
  <img width="640" src="https://www.comet.com/site/wp-content/uploads/2023/07/1_FNAkQKq9o02wRRSCJh4gDw.png" alt="Comet ML Overview">
</p>

**Interactive Confusion Matrix**

The confusion matrix, found in the Confusion Matrix tab, provides an interactive way to assess the model's classification accuracy. It details the correct and incorrect predictions, allowing you to understand the model's strengths and weaknesses.

<p align="center">
  <img width="640" src="https://www.comet.com/site/wp-content/uploads/2023/07/1_h-Nf-tCm8HbsvVK0d6rTng-1500x768.png" alt="Comet ML Overview">
</p>

**System Metrics**

Comet ML logs system metrics to help identify any bottlenecks in the training process. It includes metrics such as GPU utilization, GPU memory usage, CPU utilization, and RAM usage. These are essential for monitoring the efficiency of resource usage during model training.

<p align="center">
  <img width="640" src="https://www.comet.com/site/wp-content/uploads/2023/07/1_B7dmqqUMyOtyH9XsVMr58Q.png" alt="Comet ML Overview">
</p>

## Customizing Comet ML Logging

Comet ML offers the flexibility to customize its logging behavior by setting environment variables. These configurations allow you to tailor Comet ML to your specific needs and preferences. Here are some helpful customization options:

### Logging Image Predictions

You can control the number of image predictions that Comet ML logs during your experiments. By default, Comet ML logs 100 image predictions from the validation set. However, you can change this number to better suit your requirements. For example, to log 200 image predictions, use the following code:

```python
import os

os.environ["COMET_MAX_IMAGE_PREDICTIONS"] = "200"
```

### Batch Logging Interval

Comet ML allows you to specify how often batches of image predictions are logged. The `COMET_EVAL_BATCH_LOGGING_INTERVAL` environment variable controls this frequency. The default setting is 1, which logs predictions from every validation batch. You can adjust this value to log predictions at a different interval. For instance, setting it to 4 will log predictions from every fourth batch.

```python
import os

os.environ["COMET_EVAL_BATCH_LOGGING_INTERVAL"] = "4"
```

### Disabling Confusion Matrix Logging

In some cases, you may not want to log the confusion matrix from your validation set after every epoch. You can disable this feature by setting the `COMET_EVAL_LOG_CONFUSION_MATRIX` environment variable to "false." The confusion matrix will only be logged once, after the training is completed.

```python
import os

os.environ["COMET_EVAL_LOG_CONFUSION_MATRIX"] = "false"
```

### Offline Logging

If you find yourself in a situation where internet access is limited, Comet ML provides an offline logging option. You can set the `COMET_MODE` environment variable to "offline" to enable this feature. Your experiment data will be saved locally in a directory that you can later upload to Comet ML when internet connectivity is available.

```python
import os

os.environ["COMET_MODE"] = "offline"
```

## Summary

This guide has walked you through integrating Comet ML with Ultralytics' YOLOv8. From installation to customization, you've learned to streamline experiment management, gain real-time insights, and adapt logging to your project's needs.

Explore [Comet ML's official documentation](https://www.comet.com/docs/v2/integrations/third-party-tools/yolov8/) for more insights on integrating with YOLOv8.

Furthermore, if you're looking to dive deeper into the practical applications of YOLOv8, specifically for image segmentation tasks, this detailed guide on [fine-tuning YOLOv8 with Comet ML](https://www.comet.com/site/blog/fine-tuning-yolov8-for-image-segmentation-with-comet/) offers valuable insights and step-by-step instructions to enhance your model's performance.

Additionally, to explore other exciting integrations with Ultralytics, check out the [integration guide page](../integrations/index.md), which offers a wealth of resources and information.

## FAQ

### How do I integrate Comet ML with Ultralytics YOLOv8 for training?

To integrate Comet ML with Ultralytics YOLOv8, follow these steps:

1. **Install the required packages**:

    ```bash
    pip install ultralytics comet_ml torch torchvision
    ```

2. **Set up your Comet API Key**:

    ```bash
    export COMET_API_KEY=<Your API Key>
    ```

3. **Initialize your Comet project in your Python code**:

    ```python
    import comet_ml

    comet_ml.login(project_name="comet-example-yolov8-coco128")
    ```

4. **Train your YOLOv8 model and log metrics**:

    ```python
    from ultralytics import YOLO

    model = YOLO("yolov8n.pt")
    results = model.train(
        data="coco8.yaml",
        project="comet-example-yolov8-coco128",
        batch=32,
        save_period=1,
        save_json=True,
        epochs=3,
    )
    ```

For more detailed instructions, refer to the [Comet ML configuration section](#configuring-comet-ml).

### What are the benefits of using Comet ML with YOLOv8?

By integrating Ultralytics YOLOv8 with Comet ML, you can:

- **Monitor real-time insights**: Get instant feedback on your training results, allowing for quick adjustments.
- **Log extensive metrics**: Automatically capture essential metrics such as mAP, loss, hyperparameters, and model checkpoints.
- **Track experiments offline**: Log your training runs locally when internet access is unavailable.
- **Compare different training runs**: Use the interactive Comet ML dashboard to analyze and compare multiple experiments.

By leveraging these features, you can optimize your machine learning workflows for better performance and reproducibility. For more information, visit the [Comet ML integration guide](../integrations/index.md).

### How do I customize the logging behavior of Comet ML during YOLOv8 training?

Comet ML allows for extensive customization of its logging behavior using environment variables:

- **Change the number of image predictions logged**:

    ```python
    import os

    os.environ["COMET_MAX_IMAGE_PREDICTIONS"] = "200"
    ```

- **Adjust batch logging interval**:

    ```python
    import os

    os.environ["COMET_EVAL_BATCH_LOGGING_INTERVAL"] = "4"
    ```

- **Disable confusion matrix logging**:

    ```python
    import os

    os.environ["COMET_EVAL_LOG_CONFUSION_MATRIX"] = "false"
    ```

Refer to the [Customizing Comet ML Logging](#customizing-comet-ml-logging) section for more customization options.

### How do I view detailed metrics and visualizations of my YOLOv8 training on Comet ML?

Once your YOLOv8 model starts training, you can access a wide range of metrics and visualizations on the Comet ML dashboard. Key features include:

- **Experiment Panels**: View different runs and their metrics, including segment mask loss, class loss, and mean average precision.
- **Metrics**: Examine metrics in tabular format for detailed analysis.
- **Interactive Confusion Matrix**: Assess classification accuracy with an interactive confusion matrix.
- **System Metrics**: Monitor GPU and CPU utilization, memory usage, and other system metrics.

For a detailed overview of these features, visit the [Understanding Your Model's Performance with Comet ML Visualizations](#understanding-your-models-performance-with-comet-ml-visualizations) section.

### Can I use Comet ML for offline logging when training YOLOv8 models?

Yes, you can enable offline logging in Comet ML by setting the `COMET_MODE` environment variable to "offline":

```python
import os

os.environ["COMET_MODE"] = "offline"
```

This feature allows you to log your experiment data locally, which can later be uploaded to Comet ML when internet connectivity is available. This is particularly useful when working in environments with limited internet access. For more details, refer to the [Offline Logging](#offline-logging) section.
>>>>>>> 9f22f451
<|MERGE_RESOLUTION|>--- conflicted
+++ resolved
@@ -1,286 +1,3 @@
-<<<<<<< HEAD
----
-comments: true
-description: Learn to simplify the logging of YOLOv8 training with Comet ML. This guide covers installation, setup, real-time insights, and custom logging.
-keywords: YOLOv8, Comet ML, logging, machine learning, training, model checkpoints, metrics, installation, configuration, real-time insights, custom logging
----
-
-# Elevating YOLOv8 Training: Simplify Your Logging Process with Comet ML
-
-Logging key training details such as parameters, metrics, image predictions, and model checkpoints is essential in machine learning—it keeps your project transparent, your progress measurable, and your results repeatable.
-
-[Ultralytics YOLOv8](https://ultralytics.com) seamlessly integrates with Comet ML, efficiently capturing and optimizing every aspect of your YOLOv8 object detection model's training process. In this guide, we'll cover the installation process, Comet ML setup, real-time insights, custom logging, and offline usage, ensuring that your YOLOv8 training is thoroughly documented and fine-tuned for outstanding results.
-
-## Comet ML
-
-<p align="center">
-  <img width="640" src="https://www.comet.com/docs/v2/img/landing/home-hero.svg" alt="Comet ML Overview">
-</p>
-
-[Comet ML](https://www.comet.ml/) is a platform for tracking, comparing, explaining, and optimizing machine learning models and experiments. It allows you to log metrics, parameters, media, and more during your model training and monitor your experiments through an aesthetically pleasing web interface. Comet ML helps data scientists iterate more rapidly, enhances transparency and reproducibility, and aids in the development of production models.
-
-## Harnessing the Power of YOLOv8 and Comet ML
-
-By combining Ultralytics YOLOv8 with Comet ML, you unlock a range of benefits. These include simplified experiment management, real-time insights for quick adjustments, flexible and tailored logging options, and the ability to log experiments offline when internet access is limited. This integration empowers you to make data-driven decisions, analyze performance metrics, and achieve exceptional results.
-
-## Installation
-
-To install the required packages, run:
-
-!!! Tip "Installation"
-
-    === "CLI"
-
-        ```bash
-        # Install the required packages for YOLOv8 and Comet ML
-        pip install ultralytics comet_ml torch torchvision
-        ```
-
-## Configuring Comet ML
-
-After installing the required packages, you'll need to sign up, get a [Comet API Key](https://www.comet.com/signup), and configure it.
-
-!!! Tip "Configuring Comet ML"
-
-    === "CLI"
-
-        ```bash
-        # Set your Comet Api Key
-        export COMET_API_KEY=<Your API Key>
-        ```
-
-Then, you can initialize your Comet project. Comet will automatically detect the API key and proceed with the setup.
-
-```python
-import comet_ml
-
-comet_ml.init(project_name="comet-example-yolov8-coco128")
-```
-
-If you are using a Google Colab notebook, the code above will prompt you to enter your API key for initialization.
-
-## Usage
-
-Before diving into the usage instructions, be sure to check out the range of [YOLOv8 models offered by Ultralytics](../models/index.md). This will help you choose the most appropriate model for your project requirements.
-
-!!! Example "Usage"
-
-    === "Python"
-
-        ```python
-        from ultralytics import YOLO
-
-        # Load a model
-        model = YOLO("yolov8n.pt")
-
-        # train the model
-        results = model.train(
-            data="coco8.yaml",
-            project="comet-example-yolov8-coco128",
-            batch=32,
-            save_period=1,
-            save_json=True,
-            epochs=3,
-        )
-        ```
-
-After running the training code, Comet ML will create an experiment in your Comet workspace to track the run automatically. You will then be provided with a link to view the detailed logging of your [YOLOv8 model's training](../modes/train.md) process.
-
-Comet automatically logs the following data with no additional configuration: metrics such as mAP and loss, hyperparameters, model checkpoints, interactive confusion matrix, and image bounding box predictions.
-
-## Understanding Your Model's Performance with Comet ML Visualizations
-
-Let's dive into what you'll see on the Comet ML dashboard once your YOLOv8 model begins training. The dashboard is where all the action happens, presenting a range of automatically logged information through visuals and statistics. Here's a quick tour:
-
-**Experiment Panels**
-
-The experiment panels section of the Comet ML dashboard organize and present the different runs and their metrics, such as segment mask loss, class loss, precision, and mean average precision.
-
-<p align="center">
-  <img width="640" src="https://www.comet.com/site/wp-content/uploads/2023/07/1_I20ts7j995-D86-BvtWYaw.png" alt="Comet ML Overview">
-</p>
-
-**Metrics**
-
-In the metrics section, you have the option to examine the metrics in a tabular format as well, which is displayed in a dedicated pane as illustrated here.
-
-<p align="center">
-  <img width="640" src="https://www.comet.com/site/wp-content/uploads/2023/07/1_FNAkQKq9o02wRRSCJh4gDw.png" alt="Comet ML Overview">
-</p>
-
-**Interactive Confusion Matrix**
-
-The confusion matrix, found in the Confusion Matrix tab, provides an interactive way to assess the model's classification accuracy. It details the correct and incorrect predictions, allowing you to understand the model's strengths and weaknesses.
-
-<p align="center">
-  <img width="640" src="https://www.comet.com/site/wp-content/uploads/2023/07/1_h-Nf-tCm8HbsvVK0d6rTng-1500x768.png" alt="Comet ML Overview">
-</p>
-
-**System Metrics**
-
-Comet ML logs system metrics to help identify any bottlenecks in the training process. It includes metrics such as GPU utilization, GPU memory usage, CPU utilization, and RAM usage. These are essential for monitoring the efficiency of resource usage during model training.
-
-<p align="center">
-  <img width="640" src="https://www.comet.com/site/wp-content/uploads/2023/07/1_B7dmqqUMyOtyH9XsVMr58Q.png" alt="Comet ML Overview">
-</p>
-
-## Customizing Comet ML Logging
-
-Comet ML offers the flexibility to customize its logging behavior by setting environment variables. These configurations allow you to tailor Comet ML to your specific needs and preferences. Here are some helpful customization options:
-
-### Logging Image Predictions
-
-You can control the number of image predictions that Comet ML logs during your experiments. By default, Comet ML logs 100 image predictions from the validation set. However, you can change this number to better suit your requirements. For example, to log 200 image predictions, use the following code:
-
-```python
-import os
-
-os.environ["COMET_MAX_IMAGE_PREDICTIONS"] = "200"
-```
-
-### Batch Logging Interval
-
-Comet ML allows you to specify how often batches of image predictions are logged. The `COMET_EVAL_BATCH_LOGGING_INTERVAL` environment variable controls this frequency. The default setting is 1, which logs predictions from every validation batch. You can adjust this value to log predictions at a different interval. For instance, setting it to 4 will log predictions from every fourth batch.
-
-```python
-import os
-
-os.environ["COMET_EVAL_BATCH_LOGGING_INTERVAL"] = "4"
-```
-
-### Disabling Confusion Matrix Logging
-
-In some cases, you may not want to log the confusion matrix from your validation set after every epoch. You can disable this feature by setting the `COMET_EVAL_LOG_CONFUSION_MATRIX` environment variable to "false." The confusion matrix will only be logged once, after the training is completed.
-
-```python
-import os
-
-os.environ["COMET_EVAL_LOG_CONFUSION_MATRIX"] = "false"
-```
-
-### Offline Logging
-
-If you find yourself in a situation where internet access is limited, Comet ML provides an offline logging option. You can set the `COMET_MODE` environment variable to "offline" to enable this feature. Your experiment data will be saved locally in a directory that you can later upload to Comet ML when internet connectivity is available.
-
-```python
-import os
-
-os.environ["COMET_MODE"] = "offline"
-```
-
-## Summary
-
-This guide has walked you through integrating Comet ML with Ultralytics' YOLOv8. From installation to customization, you've learned to streamline experiment management, gain real-time insights, and adapt logging to your project's needs.
-
-Explore [Comet ML's official documentation](https://www.comet.com/docs/v2/integrations/third-party-tools/yolov8/) for more insights on integrating with YOLOv8.
-
-Furthermore, if you're looking to dive deeper into the practical applications of YOLOv8, specifically for image segmentation tasks, this detailed guide on [fine-tuning YOLOv8 with Comet ML](https://www.comet.com/site/blog/fine-tuning-yolov8-for-image-segmentation-with-comet/) offers valuable insights and step-by-step instructions to enhance your model's performance.
-
-Additionally, to explore other exciting integrations with Ultralytics, check out the [integration guide page](../integrations/index.md), which offers a wealth of resources and information.
-
-## FAQ
-
-### How do I integrate Comet ML with Ultralytics YOLOv8 for training?
-
-To integrate Comet ML with Ultralytics YOLOv8, follow these steps:
-
-1. **Install the required packages**:
-
-    ```bash
-    pip install ultralytics comet_ml torch torchvision
-    ```
-
-2. **Set up your Comet API Key**:
-
-    ```bash
-    export COMET_API_KEY=<Your API Key>
-    ```
-
-3. **Initialize your Comet project in your Python code**:
-
-    ```python
-    import comet_ml
-
-    comet_ml.init(project_name="comet-example-yolov8-coco128")
-    ```
-
-4. **Train your YOLOv8 model and log metrics**:
-
-    ```python
-    from ultralytics import YOLO
-
-    model = YOLO("yolov8n.pt")
-    results = model.train(
-        data="coco8.yaml", project="comet-example-yolov8-coco128", batch=32, save_period=1, save_json=True, epochs=3
-    )
-    ```
-
-For more detailed instructions, refer to the [Comet ML configuration section](#configuring-comet-ml).
-
-### What are the benefits of using Comet ML with YOLOv8?
-
-By integrating Ultralytics YOLOv8 with Comet ML, you can:
-
-- **Monitor real-time insights**: Get instant feedback on your training results, allowing for quick adjustments.
-- **Log extensive metrics**: Automatically capture essential metrics such as mAP, loss, hyperparameters, and model checkpoints.
-- **Track experiments offline**: Log your training runs locally when internet access is unavailable.
-- **Compare different training runs**: Use the interactive Comet ML dashboard to analyze and compare multiple experiments.
-
-By leveraging these features, you can optimize your machine learning workflows for better performance and reproducibility. For more information, visit the [Comet ML integration guide](../integrations/index.md).
-
-### How do I customize the logging behavior of Comet ML during YOLOv8 training?
-
-Comet ML allows for extensive customization of its logging behavior using environment variables:
-
-- **Change the number of image predictions logged**:
-
-    ```python
-    import os
-
-    os.environ["COMET_MAX_IMAGE_PREDICTIONS"] = "200"
-    ```
-
-- **Adjust batch logging interval**:
-
-    ```python
-    import os
-
-    os.environ["COMET_EVAL_BATCH_LOGGING_INTERVAL"] = "4"
-    ```
-
-- **Disable confusion matrix logging**:
-
-    ```python
-    import os
-
-    os.environ["COMET_EVAL_LOG_CONFUSION_MATRIX"] = "false"
-    ```
-
-For more customization options, refer to the [Customizing Comet ML Logging](#customizing-comet-ml-logging) section.
-
-### How do I view detailed metrics and visualizations of my YOLOv8 training on Comet ML?
-
-Once your YOLOv8 model starts training, you can access a wide range of metrics and visualizations on the Comet ML dashboard. Key features include:
-
-- **Experiment Panels**: View different runs and their metrics, including segment mask loss, class loss, and mean average precision.
-- **Metrics**: Examine metrics in tabular format for detailed analysis.
-- **Interactive Confusion Matrix**: Assess classification accuracy with an interactive confusion matrix.
-- **System Metrics**: Monitor GPU and CPU utilization, memory usage, and other system metrics.
-
-For a detailed overview of these features, visit the [Understanding Your Model's Performance with Comet ML Visualizations](#understanding-your-models-performance-with-comet-ml-visualizations) section.
-
-### Can I use Comet ML for offline logging when training YOLOv8 models?
-
-Yes, you can enable offline logging in Comet ML by setting the `COMET_MODE` environment variable to "offline":
-
-```python
-import os
-
-os.environ["COMET_MODE"] = "offline"
-```
-
-This feature allows you to log your experiment data locally, which can later be uploaded to Comet ML when internet connectivity is available. This is particularly useful when working in environments with limited internet access. For more details, refer to the [Offline Logging](#offline-logging) section.
-=======
 ---
 comments: true
 description: Learn to simplify the logging of YOLOv8 training with Comet ML. This guide covers installation, setup, real-time insights, and custom logging.
@@ -566,5 +283,4 @@
 os.environ["COMET_MODE"] = "offline"
 ```
 
-This feature allows you to log your experiment data locally, which can later be uploaded to Comet ML when internet connectivity is available. This is particularly useful when working in environments with limited internet access. For more details, refer to the [Offline Logging](#offline-logging) section.
->>>>>>> 9f22f451
+This feature allows you to log your experiment data locally, which can later be uploaded to Comet ML when internet connectivity is available. This is particularly useful when working in environments with limited internet access. For more details, refer to the [Offline Logging](#offline-logging) section.