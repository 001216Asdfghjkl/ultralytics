<<<<<<< HEAD
---
description: Dive into the intricacies of YOLO tasks.py. Learn about DetectionModel, PoseModel and more for powerful AI development.
keywords: Ultralytics, YOLO, nn tasks, DetectionModel, PoseModel, RTDETRDetectionModel, model weights, parse model, AI development
---

# Reference for `ultralytics/nn/tasks.py`

!!! Note

    This file is available at [https://github.com/ultralytics/ultralytics/blob/main/ultralytics/nn/tasks.py](https://github.com/ultralytics/ultralytics/blob/main/ultralytics/nn/tasks.py). If you spot a problem please help fix it by [contributing](https://docs.ultralytics.com/help/contributing/) a [Pull Request](https://github.com/ultralytics/ultralytics/edit/main/ultralytics/nn/tasks.py) 🛠️. Thank you 🙏!

<br><br>

## ::: ultralytics.nn.tasks.BaseModel

<br><br>

## ::: ultralytics.nn.tasks.DetectionModel

<br><br>

## ::: ultralytics.nn.tasks.OBBModel

<br><br>

## ::: ultralytics.nn.tasks.SegmentationModel

<br><br>

## ::: ultralytics.nn.tasks.PoseModel

<br><br>

## ::: ultralytics.nn.tasks.ClassificationModel

<br><br>

## ::: ultralytics.nn.tasks.RTDETRDetectionModel

<br><br>

## ::: ultralytics.nn.tasks.WorldModel

<br><br>

## ::: ultralytics.nn.tasks.Ensemble

<br><br>

## ::: ultralytics.nn.tasks.temporary_modules

<br><br>

## ::: ultralytics.nn.tasks.torch_safe_load

<br><br>

## ::: ultralytics.nn.tasks.attempt_load_weights

<br><br>

## ::: ultralytics.nn.tasks.attempt_load_one_weight

<br><br>

## ::: ultralytics.nn.tasks.parse_model

<br><br>

## ::: ultralytics.nn.tasks.yaml_model_load

<br><br>

## ::: ultralytics.nn.tasks.guess_model_scale

<br><br>

## ::: ultralytics.nn.tasks.guess_model_task

<br><br>
=======
---
description: Dive into the intricacies of YOLO tasks.py. Learn about DetectionModel, PoseModel and more for powerful AI development.
keywords: Ultralytics, YOLO, nn tasks, DetectionModel, PoseModel, RTDETRDetectionModel, model weights, parse model, AI development
---

# Reference for `ultralytics/nn/tasks.py`

!!! Note

    This file is available at [https://github.com/ultralytics/ultralytics/blob/main/ultralytics/nn/tasks.py](https://github.com/ultralytics/ultralytics/blob/main/ultralytics/nn/tasks.py). If you spot a problem please help fix it by [contributing](https://docs.ultralytics.com/help/contributing/) a [Pull Request](https://github.com/ultralytics/ultralytics/edit/main/ultralytics/nn/tasks.py) 🛠️. Thank you 🙏!

<br>

## ::: ultralytics.nn.tasks.BaseModel

<br><br><hr><br>

## ::: ultralytics.nn.tasks.DetectionModel

<br><br><hr><br>

## ::: ultralytics.nn.tasks.OBBModel

<br><br><hr><br>

## ::: ultralytics.nn.tasks.SegmentationModel

<br><br><hr><br>

## ::: ultralytics.nn.tasks.PoseModel

<br><br><hr><br>

## ::: ultralytics.nn.tasks.ClassificationModel

<br><br><hr><br>

## ::: ultralytics.nn.tasks.RTDETRDetectionModel

<br><br><hr><br>

## ::: ultralytics.nn.tasks.WorldModel

<br><br><hr><br>

## ::: ultralytics.nn.tasks.Ensemble

<br><br><hr><br>

## ::: ultralytics.nn.tasks.temporary_modules

<br><br><hr><br>

## ::: ultralytics.nn.tasks.torch_safe_load

<br><br><hr><br>

## ::: ultralytics.nn.tasks.attempt_load_weights

<br><br><hr><br>

## ::: ultralytics.nn.tasks.attempt_load_one_weight

<br><br><hr><br>

## ::: ultralytics.nn.tasks.parse_model

<br><br><hr><br>

## ::: ultralytics.nn.tasks.yaml_model_load

<br><br><hr><br>

## ::: ultralytics.nn.tasks.guess_model_scale

<br><br><hr><br>

## ::: ultralytics.nn.tasks.guess_model_task

<br><br>
>>>>>>> 9f22f451
<|MERGE_RESOLUTION|>--- conflicted
+++ resolved
@@ -1,85 +1,3 @@
-<<<<<<< HEAD
----
-description: Dive into the intricacies of YOLO tasks.py. Learn about DetectionModel, PoseModel and more for powerful AI development.
-keywords: Ultralytics, YOLO, nn tasks, DetectionModel, PoseModel, RTDETRDetectionModel, model weights, parse model, AI development
----
-
-# Reference for `ultralytics/nn/tasks.py`
-
-!!! Note
-
-    This file is available at [https://github.com/ultralytics/ultralytics/blob/main/ultralytics/nn/tasks.py](https://github.com/ultralytics/ultralytics/blob/main/ultralytics/nn/tasks.py). If you spot a problem please help fix it by [contributing](https://docs.ultralytics.com/help/contributing/) a [Pull Request](https://github.com/ultralytics/ultralytics/edit/main/ultralytics/nn/tasks.py) 🛠️. Thank you 🙏!
-
-<br><br>
-
-## ::: ultralytics.nn.tasks.BaseModel
-
-<br><br>
-
-## ::: ultralytics.nn.tasks.DetectionModel
-
-<br><br>
-
-## ::: ultralytics.nn.tasks.OBBModel
-
-<br><br>
-
-## ::: ultralytics.nn.tasks.SegmentationModel
-
-<br><br>
-
-## ::: ultralytics.nn.tasks.PoseModel
-
-<br><br>
-
-## ::: ultralytics.nn.tasks.ClassificationModel
-
-<br><br>
-
-## ::: ultralytics.nn.tasks.RTDETRDetectionModel
-
-<br><br>
-
-## ::: ultralytics.nn.tasks.WorldModel
-
-<br><br>
-
-## ::: ultralytics.nn.tasks.Ensemble
-
-<br><br>
-
-## ::: ultralytics.nn.tasks.temporary_modules
-
-<br><br>
-
-## ::: ultralytics.nn.tasks.torch_safe_load
-
-<br><br>
-
-## ::: ultralytics.nn.tasks.attempt_load_weights
-
-<br><br>
-
-## ::: ultralytics.nn.tasks.attempt_load_one_weight
-
-<br><br>
-
-## ::: ultralytics.nn.tasks.parse_model
-
-<br><br>
-
-## ::: ultralytics.nn.tasks.yaml_model_load
-
-<br><br>
-
-## ::: ultralytics.nn.tasks.guess_model_scale
-
-<br><br>
-
-## ::: ultralytics.nn.tasks.guess_model_task
-
-<br><br>
-=======
 ---
 description: Dive into the intricacies of YOLO tasks.py. Learn about DetectionModel, PoseModel and more for powerful AI development.
 keywords: Ultralytics, YOLO, nn tasks, DetectionModel, PoseModel, RTDETRDetectionModel, model weights, parse model, AI development
@@ -159,5 +77,4 @@
 
 ## ::: ultralytics.nn.tasks.guess_model_task
 
-<br><br>
->>>>>>> 9f22f451
+<br><br>