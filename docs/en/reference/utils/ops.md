<<<<<<< HEAD
---
description: Explore detailed documentation on utility operations in Ultralytics including non-max suppression, bounding box transformations, and more.
keywords: Ultralytics, utility operations, non-max suppression, bounding box transformations, YOLOv8, machine learning
---

# Reference for `ultralytics/utils/ops.py`

!!! Note

    This file is available at [https://github.com/ultralytics/ultralytics/blob/main/ultralytics/utils/ops.py](https://github.com/ultralytics/ultralytics/blob/main/ultralytics/utils/ops.py). If you spot a problem please help fix it by [contributing](https://docs.ultralytics.com/help/contributing/) a [Pull Request](https://github.com/ultralytics/ultralytics/edit/main/ultralytics/utils/ops.py) 🛠️. Thank you 🙏!

<br><br>

## ::: ultralytics.utils.ops.Profile

<br><br>

## ::: ultralytics.utils.ops.segment2box

<br><br>

## ::: ultralytics.utils.ops.scale_boxes

<br><br>

## ::: ultralytics.utils.ops.make_divisible

<br><br>

## ::: ultralytics.utils.ops.nms_rotated

<br><br>

## ::: ultralytics.utils.ops.non_max_suppression

<br><br>

## ::: ultralytics.utils.ops.clip_boxes

<br><br>

## ::: ultralytics.utils.ops.clip_coords

<br><br>

## ::: ultralytics.utils.ops.scale_image

<br><br>

## ::: ultralytics.utils.ops.xyxy2xywh

<br><br>

## ::: ultralytics.utils.ops.xywh2xyxy

<br><br>

## ::: ultralytics.utils.ops.xywhn2xyxy

<br><br>

## ::: ultralytics.utils.ops.xyxy2xywhn

<br><br>

## ::: ultralytics.utils.ops.xywh2ltwh

<br><br>

## ::: ultralytics.utils.ops.xyxy2ltwh

<br><br>

## ::: ultralytics.utils.ops.ltwh2xywh

<br><br>

## ::: ultralytics.utils.ops.xyxyxyxy2xywhr

<br><br>

## ::: ultralytics.utils.ops.xywhr2xyxyxyxy

<br><br>

## ::: ultralytics.utils.ops.ltwh2xyxy

<br><br>

## ::: ultralytics.utils.ops.segments2boxes

<br><br>

## ::: ultralytics.utils.ops.resample_segments

<br><br>

## ::: ultralytics.utils.ops.crop_mask

<br><br>

## ::: ultralytics.utils.ops.process_mask_upsample

<br><br>

## ::: ultralytics.utils.ops.process_mask

<br><br>

## ::: ultralytics.utils.ops.process_mask_native

<br><br>

## ::: ultralytics.utils.ops.scale_masks

<br><br>

## ::: ultralytics.utils.ops.scale_coords

<br><br>

## ::: ultralytics.utils.ops.regularize_rboxes

<br><br>

## ::: ultralytics.utils.ops.masks2segments

<br><br>

## ::: ultralytics.utils.ops.convert_torch2numpy_batch

<br><br>

## ::: ultralytics.utils.ops.clean_str

<br><br>
=======
---
description: Explore detailed documentation on utility operations in Ultralytics including non-max suppression, bounding box transformations, and more.
keywords: Ultralytics, utility operations, non-max suppression, bounding box transformations, YOLOv8, machine learning
---

# Reference for `ultralytics/utils/ops.py`

!!! Note

    This file is available at [https://github.com/ultralytics/ultralytics/blob/main/ultralytics/utils/ops.py](https://github.com/ultralytics/ultralytics/blob/main/ultralytics/utils/ops.py). If you spot a problem please help fix it by [contributing](https://docs.ultralytics.com/help/contributing/) a [Pull Request](https://github.com/ultralytics/ultralytics/edit/main/ultralytics/utils/ops.py) 🛠️. Thank you 🙏!

<br>

## ::: ultralytics.utils.ops.Profile

<br><br><hr><br>

## ::: ultralytics.utils.ops.segment2box

<br><br><hr><br>

## ::: ultralytics.utils.ops.scale_boxes

<br><br><hr><br>

## ::: ultralytics.utils.ops.make_divisible

<br><br><hr><br>

## ::: ultralytics.utils.ops.nms_rotated

<br><br><hr><br>

## ::: ultralytics.utils.ops.non_max_suppression

<br><br><hr><br>

## ::: ultralytics.utils.ops.clip_boxes

<br><br><hr><br>

## ::: ultralytics.utils.ops.clip_coords

<br><br><hr><br>

## ::: ultralytics.utils.ops.scale_image

<br><br><hr><br>

## ::: ultralytics.utils.ops.xyxy2xywh

<br><br><hr><br>

## ::: ultralytics.utils.ops.xywh2xyxy

<br><br><hr><br>

## ::: ultralytics.utils.ops.xywhn2xyxy

<br><br><hr><br>

## ::: ultralytics.utils.ops.xyxy2xywhn

<br><br><hr><br>

## ::: ultralytics.utils.ops.xywh2ltwh

<br><br><hr><br>

## ::: ultralytics.utils.ops.xyxy2ltwh

<br><br><hr><br>

## ::: ultralytics.utils.ops.ltwh2xywh

<br><br><hr><br>

## ::: ultralytics.utils.ops.xyxyxyxy2xywhr

<br><br><hr><br>

## ::: ultralytics.utils.ops.xywhr2xyxyxyxy

<br><br><hr><br>

## ::: ultralytics.utils.ops.ltwh2xyxy

<br><br><hr><br>

## ::: ultralytics.utils.ops.segments2boxes

<br><br><hr><br>

## ::: ultralytics.utils.ops.resample_segments

<br><br><hr><br>

## ::: ultralytics.utils.ops.crop_mask

<br><br><hr><br>

## ::: ultralytics.utils.ops.process_mask

<br><br><hr><br>

## ::: ultralytics.utils.ops.process_mask_native

<br><br><hr><br>

## ::: ultralytics.utils.ops.scale_masks

<br><br><hr><br>

## ::: ultralytics.utils.ops.scale_coords

<br><br><hr><br>

## ::: ultralytics.utils.ops.regularize_rboxes

<br><br><hr><br>

## ::: ultralytics.utils.ops.masks2segments

<br><br><hr><br>

## ::: ultralytics.utils.ops.convert_torch2numpy_batch

<br><br><hr><br>

## ::: ultralytics.utils.ops.clean_str

<br><br>
>>>>>>> 9f22f451
<|MERGE_RESOLUTION|>--- conflicted
+++ resolved
@@ -1,141 +1,3 @@
-<<<<<<< HEAD
----
-description: Explore detailed documentation on utility operations in Ultralytics including non-max suppression, bounding box transformations, and more.
-keywords: Ultralytics, utility operations, non-max suppression, bounding box transformations, YOLOv8, machine learning
----
-
-# Reference for `ultralytics/utils/ops.py`
-
-!!! Note
-
-    This file is available at [https://github.com/ultralytics/ultralytics/blob/main/ultralytics/utils/ops.py](https://github.com/ultralytics/ultralytics/blob/main/ultralytics/utils/ops.py). If you spot a problem please help fix it by [contributing](https://docs.ultralytics.com/help/contributing/) a [Pull Request](https://github.com/ultralytics/ultralytics/edit/main/ultralytics/utils/ops.py) 🛠️. Thank you 🙏!
-
-<br><br>
-
-## ::: ultralytics.utils.ops.Profile
-
-<br><br>
-
-## ::: ultralytics.utils.ops.segment2box
-
-<br><br>
-
-## ::: ultralytics.utils.ops.scale_boxes
-
-<br><br>
-
-## ::: ultralytics.utils.ops.make_divisible
-
-<br><br>
-
-## ::: ultralytics.utils.ops.nms_rotated
-
-<br><br>
-
-## ::: ultralytics.utils.ops.non_max_suppression
-
-<br><br>
-
-## ::: ultralytics.utils.ops.clip_boxes
-
-<br><br>
-
-## ::: ultralytics.utils.ops.clip_coords
-
-<br><br>
-
-## ::: ultralytics.utils.ops.scale_image
-
-<br><br>
-
-## ::: ultralytics.utils.ops.xyxy2xywh
-
-<br><br>
-
-## ::: ultralytics.utils.ops.xywh2xyxy
-
-<br><br>
-
-## ::: ultralytics.utils.ops.xywhn2xyxy
-
-<br><br>
-
-## ::: ultralytics.utils.ops.xyxy2xywhn
-
-<br><br>
-
-## ::: ultralytics.utils.ops.xywh2ltwh
-
-<br><br>
-
-## ::: ultralytics.utils.ops.xyxy2ltwh
-
-<br><br>
-
-## ::: ultralytics.utils.ops.ltwh2xywh
-
-<br><br>
-
-## ::: ultralytics.utils.ops.xyxyxyxy2xywhr
-
-<br><br>
-
-## ::: ultralytics.utils.ops.xywhr2xyxyxyxy
-
-<br><br>
-
-## ::: ultralytics.utils.ops.ltwh2xyxy
-
-<br><br>
-
-## ::: ultralytics.utils.ops.segments2boxes
-
-<br><br>
-
-## ::: ultralytics.utils.ops.resample_segments
-
-<br><br>
-
-## ::: ultralytics.utils.ops.crop_mask
-
-<br><br>
-
-## ::: ultralytics.utils.ops.process_mask_upsample
-
-<br><br>
-
-## ::: ultralytics.utils.ops.process_mask
-
-<br><br>
-
-## ::: ultralytics.utils.ops.process_mask_native
-
-<br><br>
-
-## ::: ultralytics.utils.ops.scale_masks
-
-<br><br>
-
-## ::: ultralytics.utils.ops.scale_coords
-
-<br><br>
-
-## ::: ultralytics.utils.ops.regularize_rboxes
-
-<br><br>
-
-## ::: ultralytics.utils.ops.masks2segments
-
-<br><br>
-
-## ::: ultralytics.utils.ops.convert_torch2numpy_batch
-
-<br><br>
-
-## ::: ultralytics.utils.ops.clean_str
-
-<br><br>
-=======
 ---
 description: Explore detailed documentation on utility operations in Ultralytics including non-max suppression, bounding box transformations, and more.
 keywords: Ultralytics, utility operations, non-max suppression, bounding box transformations, YOLOv8, machine learning
@@ -267,5 +129,4 @@
 
 ## ::: ultralytics.utils.ops.clean_str
 
-<br><br>
->>>>>>> 9f22f451
+<br><br>